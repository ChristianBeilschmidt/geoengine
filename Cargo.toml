--- conflicted
+++ resolved
@@ -9,11 +9,7 @@
 edition = "2018"
 
 [dependencies]
-<<<<<<< HEAD
 arrow = "0.16" # simd compiles with nightly only
-=======
-arrow = "0.16.0"
->>>>>>> f48c38e2
 float-cmp = "0.6"
 geo = "0.12"
 ocl = "0.19"
