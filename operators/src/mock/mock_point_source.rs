use crate::engine::{QueryContext, QueryProcessor, QueryRectangle};
use crate::{
    engine::{
<<<<<<< HEAD
        ExecutionContext, InitializedOperatorB, InitializedVectorOperator, InitilaizedOperatorImpl,
        SourceOperatorImpl, TypedVectorQueryProcessor, VectorOperator, VectorQueryProcessor,
        VectorResultDescriptor,
=======
        ExecutionContext, InitializedOperatorImpl, InitializedVectorOperator, SourceOperatorImpl,
        TypedVectorQueryProcessor, VectorOperator, VectorQueryProcessor, VectorResultDescriptor,
>>>>>>> c01d5de9
    },
    util::Result,
};
use futures::stream::{self, BoxStream, StreamExt};
use geoengine_datatypes::collections::VectorDataType;
use geoengine_datatypes::{
    collections::MultiPointCollection,
    primitives::{Coordinate2D, TimeInterval},
    projection::Projection,
};
use serde::{Deserialize, Serialize};
use std::collections::HashMap;

pub struct MockPointSourceProcessor {
    points: Vec<Coordinate2D>,
}

impl QueryProcessor for MockPointSourceProcessor {
    type Output = MultiPointCollection;
    fn query(
        &self,
        _query: QueryRectangle,
        ctx: QueryContext,
    ) -> BoxStream<Result<MultiPointCollection>> {
        let chunk_size = ctx.chunk_byte_size / std::mem::size_of::<Coordinate2D>();
        stream::iter(self.points.chunks(chunk_size).map(|chunk| {
            Ok(MultiPointCollection::from_data(
                chunk.iter().map(|x| vec![*x]).collect(),
                vec![TimeInterval::default(); chunk.len()],
                HashMap::new(),
            )?)
        }))
        .boxed()
    }
}

#[derive(Debug, Clone, PartialEq, Serialize, Deserialize)]
pub struct MockPointSourceParams {
    pub points: Vec<Coordinate2D>,
}

pub type MockPointSource = SourceOperatorImpl<MockPointSourceParams>;

#[typetag::serde]
impl VectorOperator for MockPointSource {
    fn into_initialized_operator(
        self: Box<Self>,
        context: ExecutionContext,
<<<<<<< HEAD
    ) -> Result<Box<InitializedVectorOperator>> {
        InitilaizedOperatorImpl::create(
=======
    ) -> Result<Box<dyn InitializedVectorOperator>> {
        InitializedOperatorImpl::create(
>>>>>>> c01d5de9
            self.params,
            context,
            |_, _, _, _| Ok(()),
            |_, _, _, _, _| {
                Ok(VectorResultDescriptor {
                    data_type: VectorDataType::MultiPoint,
                    projection: Projection::wgs84().into(),
                })
            },
            vec![],
            vec![],
        )
        .map(InitializedOperatorImpl::boxed)
    }
}

<<<<<<< HEAD
impl InitializedOperatorB<VectorResultDescriptor, TypedVectorQueryProcessor>
    for InitilaizedOperatorImpl<MockPointSourceParams, VectorResultDescriptor, ()>
=======
impl InitializedVectorOperator
    for InitializedOperatorImpl<MockPointSourceParams, VectorResultDescriptor, ()>
>>>>>>> c01d5de9
{
    fn result_descriptor(&self) -> VectorResultDescriptor {
        self.result_descriptor
    }

    fn query_processor(&self) -> Result<TypedVectorQueryProcessor> {
        Ok(TypedVectorQueryProcessor::MultiPoint(
            MockPointSourceProcessor {
                points: self.params.points.clone(),
            }
            .boxed(),
        ))
    }
}

#[cfg(test)]
mod tests {
    use super::*;
    use futures::executor::block_on_stream;
    use geoengine_datatypes::{collections::FeatureCollection, primitives::BoundingBox2D};

    #[test]
    fn serde() {
        let points = vec![Coordinate2D::new(1., 2.); 3];

        let mps = MockPointSource {
            params: MockPointSourceParams { points },
        }
        .boxed();
        let serialized = serde_json::to_string(&mps).unwrap();
        let expect = "{\"type\":\"MockPointSource\",\"params\":{\"points\":[{\"x\":1.0,\"y\":2.0},{\"x\":1.0,\"y\":2.0},{\"x\":1.0,\"y\":2.0}]}}";
        assert_eq!(serialized, expect);

        let _: Box<dyn VectorOperator> = serde_json::from_str(&serialized).unwrap();
    }

    #[test]
    fn execute() {
        let execution_context = ExecutionContext;
        let points = vec![Coordinate2D::new(1., 2.); 3];

        let mps = MockPointSource {
            params: MockPointSourceParams { points },
        }
        .boxed();
        let initialized = mps.into_initialized_operator(execution_context).unwrap();

        let typed_processor = initialized.query_processor();
        let point_processor = match typed_processor {
            Ok(TypedVectorQueryProcessor::MultiPoint(processor)) => processor,
            _ => panic!(),
        };

        let query_rectangle = QueryRectangle {
            bbox: BoundingBox2D::new((0., 0.).into(), (4., 4.).into()).unwrap(),
            time_interval: TimeInterval::default(),
        };
        let ctx = QueryContext {
            chunk_byte_size: 2 * std::mem::size_of::<Coordinate2D>(),
        };
        let stream = point_processor.vector_query(query_rectangle, ctx);

        let blocking_stream = block_on_stream(stream);
        let collections: Vec<MultiPointCollection> = blocking_stream.map(Result::unwrap).collect();
        assert_eq!(collections.len(), 2);
        assert_eq!(collections[0].len(), 2);
        assert_eq!(collections[1].len(), 1);
    }
}<|MERGE_RESOLUTION|>--- conflicted
+++ resolved
@@ -1,14 +1,9 @@
 use crate::engine::{QueryContext, QueryProcessor, QueryRectangle};
 use crate::{
     engine::{
-<<<<<<< HEAD
-        ExecutionContext, InitializedOperatorB, InitializedVectorOperator, InitilaizedOperatorImpl,
+        ExecutionContext, InitializedOperatorB, InitializedOperatorImpl, InitializedVectorOperator,
         SourceOperatorImpl, TypedVectorQueryProcessor, VectorOperator, VectorQueryProcessor,
         VectorResultDescriptor,
-=======
-        ExecutionContext, InitializedOperatorImpl, InitializedVectorOperator, SourceOperatorImpl,
-        TypedVectorQueryProcessor, VectorOperator, VectorQueryProcessor, VectorResultDescriptor,
->>>>>>> c01d5de9
     },
     util::Result,
 };
@@ -57,13 +52,8 @@
     fn into_initialized_operator(
         self: Box<Self>,
         context: ExecutionContext,
-<<<<<<< HEAD
     ) -> Result<Box<InitializedVectorOperator>> {
-        InitilaizedOperatorImpl::create(
-=======
-    ) -> Result<Box<dyn InitializedVectorOperator>> {
         InitializedOperatorImpl::create(
->>>>>>> c01d5de9
             self.params,
             context,
             |_, _, _, _| Ok(()),
@@ -80,13 +70,8 @@
     }
 }
 
-<<<<<<< HEAD
 impl InitializedOperatorB<VectorResultDescriptor, TypedVectorQueryProcessor>
-    for InitilaizedOperatorImpl<MockPointSourceParams, VectorResultDescriptor, ()>
-=======
-impl InitializedVectorOperator
     for InitializedOperatorImpl<MockPointSourceParams, VectorResultDescriptor, ()>
->>>>>>> c01d5de9
 {
     fn result_descriptor(&self) -> VectorResultDescriptor {
         self.result_descriptor
