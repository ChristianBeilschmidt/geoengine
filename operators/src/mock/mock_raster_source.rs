--- conflicted
+++ resolved
@@ -32,18 +32,10 @@
     T: Pixel,
 {
     type Output = RasterTile2D<T>;
-<<<<<<< HEAD
     fn query<'a>(
         &'a self,
-        _query: crate::engine::QueryRectangle,
+        query: crate::engine::QueryRectangle,
         _ctx: &'a dyn crate::engine::QueryContext,
-    ) -> futures::stream::BoxStream<'a, crate::util::Result<Self::Output>> {
-        stream::iter(self.data.iter().cloned().map(Result::Ok)).boxed()
-=======
-    fn query(
-        &self,
-        query: crate::engine::QueryRectangle,
-        _ctx: crate::engine::QueryContext,
     ) -> futures::stream::BoxStream<crate::util::Result<Self::Output>> {
         // TODO: filter spatially w.r.t. query rectangle
         stream::iter(
@@ -54,7 +46,6 @@
                 .map(Result::Ok),
         )
         .boxed()
->>>>>>> 5390ec93
     }
 }
 
