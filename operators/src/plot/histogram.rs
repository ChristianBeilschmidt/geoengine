use crate::engine::QueryProcessor;
use crate::engine::VectorQueryRectangle;
use crate::error;
use crate::error::Error;
use crate::string_token;
use crate::util::Result;
use crate::{
    engine::{
        ExecutionContext, InitializedPlotOperator, InitializedRasterOperator,
        InitializedVectorOperator, Operator, PlotOperator, PlotQueryProcessor,
        PlotResultDescriptor, QueryContext, SingleRasterOrVectorSource, TypedPlotQueryProcessor,
        TypedRasterQueryProcessor, TypedVectorQueryProcessor,
    },
    util::input::RasterOrVectorOperator,
};
use async_trait::async_trait;
use float_cmp::approx_eq;
use futures::stream::BoxStream;
use futures::{StreamExt, TryFutureExt};
use geoengine_datatypes::plots::{Plot, PlotData};
use geoengine_datatypes::primitives::{
    DataRef, FeatureDataRef, FeatureDataType, Geometry, Measurement,
};
use geoengine_datatypes::raster::{Pixel, RasterTile2D};
use geoengine_datatypes::{
    collections::{FeatureCollection, FeatureCollectionInfos},
    raster::GridSize,
};
use serde::{Deserialize, Serialize};
use snafu::{ensure, OptionExt};
use std::convert::TryFrom;

pub const HISTOGRAM_OPERATOR_NAME: &str = "Histogram";

/// A histogram plot about either a raster or a vector input.
///
/// For vector inputs, it calculates the histogram on one of its attributes.
///
pub type Histogram = Operator<HistogramParams, SingleRasterOrVectorSource>;

/// The parameter spec for `Histogram`
#[derive(Debug, Clone, PartialEq, Serialize, Deserialize)]
#[serde(rename_all = "camelCase")]
pub struct HistogramParams {
    /// Name of the (numeric) attribute to compute the histogram on. Ignored for operation on rasters.
    pub column_name: Option<String>,
    /// The bounds (min/max) of the histogram.
    pub bounds: HistogramBounds,
    /// If the number of buckets is undefined, it is derived from the square-root choice rule.
    pub buckets: Option<usize>,
    /// Whether to create an interactive output (`false` by default)
    #[serde(default)]
    pub interactive: bool,
}

string_token!(Data, "data");

/// Let the bounds either be computed or given.
#[derive(Debug, Clone, PartialEq, Serialize, Deserialize)]
#[serde(untagged)]
pub enum HistogramBounds {
    Data(Data),
    Values { min: f64, max: f64 },
    // TODO: use bounds in measurement if they are available
}

#[typetag::serde]
#[async_trait]
impl PlotOperator for Histogram {
    async fn initialize(
        self: Box<Self>,
        context: &dyn ExecutionContext,
    ) -> Result<Box<dyn InitializedPlotOperator>> {
        Ok(match self.sources.source {
            RasterOrVectorOperator::Raster(raster_source) => {
                ensure!(
                    self.params.column_name.is_none(),
                    error::InvalidOperatorSpec {
                        reason: "Histogram on raster input must not have `column_name` field set"
                            .to_string(),
                    }
                );

                InitializedHistogram::new(
                    PlotResultDescriptor {},
                    self.params,
                    raster_source.initialize(context).await?,
                )
                .boxed()
            }
            RasterOrVectorOperator::Vector(vector_source) => {
                let column_name =
                    self.params
                        .column_name
                        .as_ref()
                        .context(error::InvalidOperatorSpec {
                            reason: "Histogram on vector input is missing `column_name` field"
                                .to_string(),
                        })?;

                let vector_source = vector_source.initialize(context).await?;

                match vector_source.result_descriptor().columns.get(column_name) {
                    None => {
                        return Err(Error::ColumnDoesNotExist {
                            column: column_name.to_string(),
                        });
                    }
                    Some(FeatureDataType::Category | FeatureDataType::Text) => {
                        // TODO: incorporate category data
                        return Err(Error::InvalidOperatorSpec {
                            reason: format!("column `{}` must be numerical", column_name),
                        });
                    }
                    Some(FeatureDataType::Int | FeatureDataType::Float) => {
                        // okay
                    }
                }

                InitializedHistogram::new(PlotResultDescriptor {}, self.params, vector_source)
                    .boxed()
            }
        })
    }
}

/// The initialization of `Histogram`
pub struct InitializedHistogram<Op> {
    result_descriptor: PlotResultDescriptor,
    metadata: HistogramMetadataOptions,
    source: Op,
    interactive: bool,
    column_name: Option<String>,
}

impl<Op> InitializedHistogram<Op> {
    pub fn new(
        result_descriptor: PlotResultDescriptor,
        params: HistogramParams,
        source: Op,
    ) -> Self {
        let (min, max) = if let HistogramBounds::Values { min, max } = params.bounds {
            (Some(min), Some(max))
        } else {
            (None, None)
        };

        Self {
            result_descriptor,
            metadata: HistogramMetadataOptions {
                number_of_buckets: params.buckets,
                min,
                max,
            },
            source,
            interactive: params.interactive,
            column_name: params.column_name,
        }
    }
}

impl InitializedPlotOperator for InitializedHistogram<Box<dyn InitializedRasterOperator>> {
    fn query_processor(&self) -> Result<TypedPlotQueryProcessor> {
        let processor = HistogramRasterQueryProcessor {
            input: self.source.query_processor()?,
            measurement: self.source.result_descriptor().measurement.clone(),
            metadata: self.metadata,
            interactive: self.interactive,
        };

        Ok(TypedPlotQueryProcessor::JsonVega(processor.boxed()))
    }

    fn result_descriptor(&self) -> &PlotResultDescriptor {
        &self.result_descriptor
    }
}

impl InitializedPlotOperator for InitializedHistogram<Box<dyn InitializedVectorOperator>> {
    fn query_processor(&self) -> Result<TypedPlotQueryProcessor> {
        let processor = HistogramVectorQueryProcessor {
            input: self.source.query_processor()?,
            column_name: self.column_name.clone().unwrap_or_default(),
            measurement: Measurement::Unitless, // TODO: incorporate measurement once it is there
            metadata: self.metadata,
            interactive: self.interactive,
        };

        Ok(TypedPlotQueryProcessor::JsonVega(processor.boxed()))
    }

    fn result_descriptor(&self) -> &PlotResultDescriptor {
        &self.result_descriptor
    }
}

/// A query processor that calculates the Histogram about its raster inputs.
pub struct HistogramRasterQueryProcessor {
    input: TypedRasterQueryProcessor,
    measurement: Measurement,
    metadata: HistogramMetadataOptions,
    interactive: bool,
}

/// A query processor that calculates the Histogram about its vector inputs.
pub struct HistogramVectorQueryProcessor {
    input: TypedVectorQueryProcessor,
    column_name: String,
    measurement: Measurement,
    metadata: HistogramMetadataOptions,
    interactive: bool,
}

#[async_trait]
impl PlotQueryProcessor for HistogramRasterQueryProcessor {
    type OutputFormat = PlotData;

    fn plot_type(&self) -> &'static str {
        HISTOGRAM_OPERATOR_NAME
    }

    async fn plot_query<'p>(
        &'p self,
        query: VectorQueryRectangle,
        ctx: &'p dyn QueryContext,
    ) -> Result<Self::OutputFormat> {
        self.preprocess(query, ctx)
            .and_then(move |mut histogram_metadata| async move {
                histogram_metadata.sanitize();
                if histogram_metadata.has_invalid_parameters() {
                    // early return of empty histogram
                    return self.empty_histogram();
                }

                self.process(histogram_metadata, query, ctx).await
            })
            .await
    }
}

#[async_trait]
impl PlotQueryProcessor for HistogramVectorQueryProcessor {
    type OutputFormat = PlotData;

    fn plot_type(&self) -> &'static str {
        HISTOGRAM_OPERATOR_NAME
    }

    async fn plot_query<'p>(
        &'p self,
        query: VectorQueryRectangle,
        ctx: &'p dyn QueryContext,
    ) -> Result<Self::OutputFormat> {
        self.preprocess(query, ctx)
            .and_then(move |mut histogram_metadata| async move {
                histogram_metadata.sanitize();
                if histogram_metadata.has_invalid_parameters() {
                    // early return of empty histogram
                    return self.empty_histogram();
                }

                self.process(histogram_metadata, query, ctx).await
            })
            .await
    }
}

impl HistogramRasterQueryProcessor {
    async fn preprocess<'p>(
        &'p self,
        query: VectorQueryRectangle,
        ctx: &'p dyn QueryContext,
    ) -> Result<HistogramMetadata> {
        async fn process_metadata<T: Pixel>(
            mut input: BoxStream<'_, Result<RasterTile2D<T>>>,
            metadata: HistogramMetadataOptions,
        ) -> Result<HistogramMetadata> {
            let mut computed_metadata = HistogramMetadataInProgress::default();

            while let Some(tile) = input.next().await {
                match tile?.grid_array {
                    geoengine_datatypes::raster::GridOrEmpty::Grid(g) => {
                        computed_metadata.add_raster_batch(&g.data, g.no_data_value);
                    }
                    geoengine_datatypes::raster::GridOrEmpty::Empty(_) => {} // TODO: find out if we really do nothing for empty tiles?
                }
            }

            Ok(metadata.merge_with(computed_metadata.into()))
        }

        if let Ok(metadata) = HistogramMetadata::try_from(self.metadata) {
            return Ok(metadata);
        }

        // TODO: compute only number of buckets if possible

        call_on_generic_raster_processor!(&self.input, processor => {
            process_metadata(processor.query(query.into(), ctx).await?, self.metadata).await
        })
    }

    async fn process<'p>(
        &'p self,
        metadata: HistogramMetadata,
        query: VectorQueryRectangle,
        ctx: &'p dyn QueryContext,
    ) -> Result<<HistogramRasterQueryProcessor as PlotQueryProcessor>::OutputFormat> {
        let mut histogram = geoengine_datatypes::plots::Histogram::builder(
            metadata.number_of_buckets,
            metadata.min,
            metadata.max,
            self.measurement.clone(),
        )
        .build()
        .map_err(Error::from)?;

        call_on_generic_raster_processor!(&self.input, processor => {
            let mut query = processor.query(query.into(), ctx).await?;

            while let Some(tile) = query.next().await {


                match tile?.grid_array {
                    geoengine_datatypes::raster::GridOrEmpty::Grid(g) => histogram.add_raster_data(&g.data, g.no_data_value),
                    geoengine_datatypes::raster::GridOrEmpty::Empty(n) => histogram.add_nodata_batch(n.number_of_elements() as u64) // TODO: why u64?
                }
            }
        });

        let chart = histogram.to_vega_embeddable(self.interactive)?;

        Ok(chart)
    }

    fn empty_histogram(
        &self,
    ) -> Result<<HistogramRasterQueryProcessor as PlotQueryProcessor>::OutputFormat> {
        let histogram =
            geoengine_datatypes::plots::Histogram::builder(1, 0., 0., self.measurement.clone())
                .build()
                .map_err(Error::from)?;

        let chart = histogram.to_vega_embeddable(self.interactive)?;

        Ok(chart)
    }
}

impl HistogramVectorQueryProcessor {
    async fn preprocess<'p>(
        &'p self,
        query: VectorQueryRectangle,
        ctx: &'p dyn QueryContext,
    ) -> Result<HistogramMetadata> {
        async fn process_metadata<'m, G>(
            mut input: BoxStream<'m, Result<FeatureCollection<G>>>,
            column_name: &'m str,
            metadata: HistogramMetadataOptions,
        ) -> Result<HistogramMetadata>
        where
            G: Geometry + 'static,
            FeatureCollection<G>: FeatureCollectionInfos,
        {
            let mut computed_metadata = HistogramMetadataInProgress::default();

            while let Some(collection) = input.next().await {
                let collection = collection?;

                let feature_data = collection.data(column_name).expect("check in param");
                computed_metadata.add_vector_batch(feature_data);
            }

            Ok(metadata.merge_with(computed_metadata.into()))
        }

        if let Ok(metadata) = HistogramMetadata::try_from(self.metadata) {
            return Ok(metadata);
        }

        // TODO: compute only number of buckets if possible

        call_on_generic_vector_processor!(&self.input, processor => {
            process_metadata(processor.query(query, ctx).await?, &self.column_name, self.metadata).await
        })
    }

    async fn process<'p>(
        &'p self,
        metadata: HistogramMetadata,
        query: VectorQueryRectangle,
        ctx: &'p dyn QueryContext,
    ) -> Result<<HistogramRasterQueryProcessor as PlotQueryProcessor>::OutputFormat> {
        let mut histogram = geoengine_datatypes::plots::Histogram::builder(
            metadata.number_of_buckets,
            metadata.min,
            metadata.max,
            self.measurement.clone(),
        )
        .build()
        .map_err(Error::from)?;

        call_on_generic_vector_processor!(&self.input, processor => {
            let mut query = processor.query(query, ctx).await?;

            while let Some(collection) = query.next().await {
                let collection = collection?;

                let feature_data = collection.data(&self.column_name).expect("checked in param");

                histogram.add_feature_data(feature_data)?;
            }
        });

        let chart = histogram.to_vega_embeddable(self.interactive)?;

        Ok(chart)
    }

    fn empty_histogram(
        &self,
    ) -> Result<<HistogramRasterQueryProcessor as PlotQueryProcessor>::OutputFormat> {
        let histogram =
            geoengine_datatypes::plots::Histogram::builder(1, 0., 0., self.measurement.clone())
                .build()
                .map_err(Error::from)?;

        let chart = histogram.to_vega_embeddable(self.interactive)?;

        Ok(chart)
    }
}

#[derive(Debug, Copy, Clone, PartialEq)]
struct HistogramMetadata {
    pub number_of_buckets: usize,
    pub min: f64,
    pub max: f64,
}

impl HistogramMetadata {
    /// Fix invalid configurations if they are fixeable
    fn sanitize(&mut self) {
        // prevent the rare case that min=max and you have more than one bucket
        if approx_eq!(f64, self.min, self.max) && self.number_of_buckets > 1 {
            self.number_of_buckets = 1;
        }
    }

    fn has_invalid_parameters(&self) -> bool {
        self.number_of_buckets == 0 || self.min > self.max
    }
}

#[derive(Debug, Copy, Clone, PartialEq)]
struct HistogramMetadataOptions {
    pub number_of_buckets: Option<usize>,
    pub min: Option<f64>,
    pub max: Option<f64>,
}

impl TryFrom<HistogramMetadataOptions> for HistogramMetadata {
    type Error = ();

    fn try_from(options: HistogramMetadataOptions) -> Result<Self, Self::Error> {
        match (options.number_of_buckets, options.min, options.max) {
            (Some(number_of_buckets), Some(min), Some(max)) => Ok(Self {
                number_of_buckets,
                min,
                max,
            }),
            _ => Err(()),
        }
    }
}

impl HistogramMetadataOptions {
    fn merge_with(self, metadata: HistogramMetadata) -> HistogramMetadata {
        HistogramMetadata {
            number_of_buckets: self.number_of_buckets.unwrap_or(metadata.number_of_buckets),
            min: self.min.unwrap_or(metadata.min),
            max: self.max.unwrap_or(metadata.max),
        }
    }
}

#[derive(Debug, Copy, Clone, PartialEq)]
struct HistogramMetadataInProgress {
    pub n: usize,
    pub min: f64,
    pub max: f64,
}

impl Default for HistogramMetadataInProgress {
    fn default() -> Self {
        Self {
            n: 0,
            min: f64::MAX,
            max: f64::MIN,
        }
    }
}

impl HistogramMetadataInProgress {
    #[inline]
    fn add_raster_batch<T: Pixel>(&mut self, values: &[T], no_data: Option<T>) {
        if let Some(no_data) = no_data {
            for &v in values {
                if v == no_data {
                    continue;
                }

                self.n += 1;
                self.update_minmax(v.as_());
            }
        } else {
            self.n += values.len();
            for v in values {
                self.update_minmax(v.as_());
            }
        }
    }

    #[inline]
    fn add_vector_batch(&mut self, values: FeatureDataRef) {
        fn add_data_ref<'d, D, T>(metadata: &mut HistogramMetadataInProgress, data_ref: &D)
        where
            D: DataRef<'d, T>,
            T: Pixel,
        {
            if data_ref.has_nulls() {
                for (i, v) in data_ref.as_ref().iter().enumerate() {
                    if data_ref.is_null(i) {
                        continue;
                    }

                    metadata.n += 1;
                    metadata.update_minmax(v.as_());
                }
            } else {
                let values = data_ref.as_ref();
                metadata.n += values.len();
                for v in values {
                    metadata.update_minmax(v.as_());
                }
            }
        }

        match values {
            FeatureDataRef::Int(values) => {
                add_data_ref(self, &values);
            }
            FeatureDataRef::Float(values) => {
                add_data_ref(self, &values);
            }
            FeatureDataRef::Category(_) | FeatureDataRef::Text(_) => {
                // do nothing since we don't support them
                // TODO: fill with live once we support category and text types
            }
        }
    }

    #[inline]
    fn update_minmax(&mut self, value: f64) {
        self.min = f64::min(self.min, value);
        self.max = f64::max(self.max, value);
    }
}

impl From<HistogramMetadataInProgress> for HistogramMetadata {
    fn from(metadata: HistogramMetadataInProgress) -> Self {
        Self {
            number_of_buckets: f64::sqrt(metadata.n as f64) as usize,
            min: metadata.min,
            max: metadata.max,
        }
    }
}

#[cfg(test)]
mod tests {
    use super::*;

    use crate::engine::{
        MockExecutionContext, MockQueryContext, RasterOperator, RasterResultDescriptor,
        StaticMetaData, VectorOperator, VectorResultDescriptor,
    };
    use crate::mock::{MockFeatureCollectionSource, MockRasterSource, MockRasterSourceParams};
    use crate::source::{
        OgrSourceColumnSpec, OgrSourceDataset, OgrSourceDatasetTimeType, OgrSourceErrorSpec,
    };
    use chrono::NaiveDate;
    use geoengine_datatypes::dataset::{DatasetId, InternalDatasetId};
    use geoengine_datatypes::primitives::{
        BoundingBox2D, FeatureData, NoGeometry, SpatialResolution, TimeInterval,
    };
    use geoengine_datatypes::raster::{Grid2D, RasterDataType, RasterTile2D, TileInformation};
    use geoengine_datatypes::spatial_reference::SpatialReference;
    use geoengine_datatypes::util::Identifier;
    use geoengine_datatypes::{
        collections::{DataCollection, VectorDataType},
        primitives::MultiPoint,
    };
    use num_traits::AsPrimitive;
    use serde_json::json;

    #[test]
    fn serialization() {
        let histogram = Histogram {
            params: HistogramParams {
                column_name: Some("foobar".to_string()),
                bounds: HistogramBounds::Values {
                    min: 5.0,
                    max: 10.0,
                },
                buckets: Some(15),
                interactive: false,
            },
            sources: MockFeatureCollectionSource::<MultiPoint>::multiple(vec![])
                .boxed()
                .into(),
        };

        let serialized = json!({
            "type": "Histogram",
            "params": {
                "columnName": "foobar",
                "bounds": {
                    "min": 5.0,
                    "max": 10.0,
                },
                "buckets": 15,
                "interactivity": false,
            },
            "sources": {
                "source": {
                    "type": "MockFeatureCollectionSourceMultiPoint",
                    "params": {
                        "collections": []
                    }
                }
            }
        })
        .to_string();

        let deserialized: Histogram = serde_json::from_str(&serialized).unwrap();

        assert_eq!(deserialized.params, histogram.params);
    }

    #[test]
    fn serialization_alt() {
        let histogram = Histogram {
            params: HistogramParams {
                column_name: None,
                bounds: HistogramBounds::Data(Default::default()),
                buckets: None,
                interactive: false,
            },
            sources: MockFeatureCollectionSource::<MultiPoint>::multiple(vec![])
                .boxed()
                .into(),
        };

        let serialized = json!({
            "type": "Histogram",
            "params": {
                "bounds": "data",
            },
            "sources": {
                "source": {
                    "type": "MockFeatureCollectionSourceMultiPoint",
                    "params": {
                        "collections": []
                    }
                }
            }
        })
        .to_string();

        let deserialized: Histogram = serde_json::from_str(&serialized).unwrap();

        assert_eq!(deserialized.params, histogram.params);
    }

    #[tokio::test]
    async fn column_name_for_raster_source() {
        let histogram = Histogram {
            params: HistogramParams {
                column_name: Some("foo".to_string()),
                bounds: HistogramBounds::Values { min: 0.0, max: 8.0 },
                buckets: Some(3),
                interactive: false,
            },
            sources: mock_raster_source().into(),
        };

        let execution_context = MockExecutionContext::default();

        assert!(histogram
            .boxed()
            .initialize(&execution_context)
            .await
            .is_err());
    }

    fn mock_raster_source() -> Box<dyn RasterOperator> {
        let no_data_value = None;
        MockRasterSource {
            params: MockRasterSourceParams {
                data: vec![RasterTile2D::new_with_tile_info(
                    TimeInterval::default(),
                    TileInformation {
                        global_geo_transform: Default::default(),
                        global_tile_position: [0, 0].into(),
                        tile_size_in_pixels: [3, 2].into(),
                    },
                    Grid2D::new([3, 2].into(), vec![1, 2, 3, 4, 5, 6], no_data_value)
                        .unwrap()
                        .into(),
                )],
                result_descriptor: RasterResultDescriptor {
                    data_type: RasterDataType::U8,
                    spatial_reference: SpatialReference::epsg_4326().into(),
                    measurement: Measurement::Unitless,
                    no_data_value: no_data_value.map(AsPrimitive::as_),
                },
            },
        }
        .boxed()
    }

    #[tokio::test]
    async fn simple_raster() {
        let histogram = Histogram {
            params: HistogramParams {
                column_name: None,
                bounds: HistogramBounds::Values { min: 0.0, max: 8.0 },
                buckets: Some(3),
                interactive: false,
            },
            sources: mock_raster_source().into(),
        };

        let execution_context = MockExecutionContext::default();

        let query_processor = histogram
            .boxed()
            .initialize(&execution_context)
            .await
            .unwrap()
            .query_processor()
            .unwrap()
            .json_vega()
            .unwrap();

        let result = query_processor
            .plot_query(
                VectorQueryRectangle {
                    spatial_bounds: BoundingBox2D::new((-180., -90.).into(), (180., 90.).into())
                        .unwrap(),
                    time_interval: TimeInterval::default(),
                    spatial_resolution: SpatialResolution::one(),
                },
                &MockQueryContext::new(0),
            )
            .await
            .unwrap();

        assert_eq!(
            result,
            geoengine_datatypes::plots::Histogram::builder(3, 0., 8., Measurement::Unitless)
                .counts(vec![2, 3, 1])
                .build()
                .unwrap()
                .to_vega_embeddable(false)
                .unwrap()
        );
    }

    #[tokio::test]
    async fn simple_raster_without_spec() {
        let histogram = Histogram {
            params: HistogramParams {
                column_name: None,
                bounds: HistogramBounds::Data(Default::default()),
                buckets: None,
                interactive: false,
            },
            sources: mock_raster_source().into(),
        };

        let execution_context = MockExecutionContext::default();

        let query_processor = histogram
            .boxed()
            .initialize(&execution_context)
            .await
            .unwrap()
            .query_processor()
            .unwrap()
            .json_vega()
            .unwrap();

        let result = query_processor
            .plot_query(
                VectorQueryRectangle {
                    spatial_bounds: BoundingBox2D::new((-180., -90.).into(), (180., 90.).into())
                        .unwrap(),
                    time_interval: TimeInterval::default(),
                    spatial_resolution: SpatialResolution::one(),
                },
                &MockQueryContext::new(0),
            )
            .await
            .unwrap();

        assert_eq!(
            result,
            geoengine_datatypes::plots::Histogram::builder(2, 1., 6., Measurement::Unitless)
                .counts(vec![3, 3])
                .build()
                .unwrap()
                .to_vega_embeddable(false)
                .unwrap()
        );
    }

    #[tokio::test]
    async fn vector_data() {
        let vector_source = MockFeatureCollectionSource::multiple(vec![
            DataCollection::from_slices(
                &[] as &[NoGeometry],
                &[TimeInterval::default(); 8],
                &[("foo", FeatureData::Int(vec![1, 1, 2, 2, 3, 3, 4, 4]))],
            )
            .unwrap(),
            DataCollection::from_slices(
                &[] as &[NoGeometry],
                &[TimeInterval::default(); 4],
                &[("foo", FeatureData::Int(vec![5, 6, 7, 8]))],
            )
            .unwrap(),
        ])
        .boxed();

        let histogram = Histogram {
            params: HistogramParams {
                column_name: Some("foo".to_string()),
                bounds: HistogramBounds::Values { min: 0.0, max: 8.0 },
                buckets: Some(3),
                interactive: true,
            },
            sources: vector_source.into(),
        };

        let execution_context = MockExecutionContext::default();

        let query_processor = histogram
            .boxed()
            .initialize(&execution_context)
            .await
            .unwrap()
            .query_processor()
            .unwrap()
            .json_vega()
            .unwrap();

        let result = query_processor
            .plot_query(
                VectorQueryRectangle {
                    spatial_bounds: BoundingBox2D::new((-180., -90.).into(), (180., 90.).into())
                        .unwrap(),
                    time_interval: TimeInterval::default(),
                    spatial_resolution: SpatialResolution::one(),
                },
                &MockQueryContext::new(0),
            )
            .await
            .unwrap();

        assert_eq!(
            result,
            geoengine_datatypes::plots::Histogram::builder(3, 0., 8., Measurement::Unitless)
                .counts(vec![4, 5, 3])
                .build()
                .unwrap()
                .to_vega_embeddable(true)
                .unwrap()
        );
    }

    #[tokio::test]
    async fn vector_data_with_nulls() {
        let vector_source = MockFeatureCollectionSource::single(
            DataCollection::from_slices(
                &[] as &[NoGeometry],
                &[TimeInterval::default(); 6],
                &[(
                    "foo",
                    FeatureData::NullableFloat(vec![
                        Some(1.),
                        Some(2.),
                        None,
                        Some(4.),
                        None,
                        Some(5.),
                    ]),
                )],
            )
            .unwrap(),
        )
        .boxed();

        let histogram = Histogram {
            params: HistogramParams {
                column_name: Some("foo".to_string()),
                bounds: HistogramBounds::Data(Default::default()),
                buckets: None,
                interactive: false,
            },
            sources: vector_source.into(),
        };

        let execution_context = MockExecutionContext::default();

        let query_processor = histogram
            .boxed()
            .initialize(&execution_context)
            .await
            .unwrap()
            .query_processor()
            .unwrap()
            .json_vega()
            .unwrap();

        let result = query_processor
            .plot_query(
                VectorQueryRectangle {
                    spatial_bounds: BoundingBox2D::new((-180., -90.).into(), (180., 90.).into())
                        .unwrap(),
                    time_interval: TimeInterval::default(),
                    spatial_resolution: SpatialResolution::one(),
                },
                &MockQueryContext::new(0),
            )
            .await
            .unwrap();

        assert_eq!(
            result,
            geoengine_datatypes::plots::Histogram::builder(2, 1., 5., Measurement::Unitless)
                .counts(vec![2, 2])
                .build()
                .unwrap()
                .to_vega_embeddable(false)
                .unwrap()
        );
    }

    #[tokio::test]
    async fn text_attribute() {
        let dataset_id = InternalDatasetId::new();

        let workflow = serde_json::json!({
            "type": "Histogram",
            "params": {
                "columnName": "featurecla",
                "bounds": "data"
            },
            "sources": {
                "source": {
                    "type": "OgrSource",
                    "params": {
                        "dataset": {
                            "type": "internal",
                            "datasetId": dataset_id
                        },
                        "attributeProjection": null
                    },
                }
            }
        });
        let histogram: Histogram = serde_json::from_value(workflow).unwrap();

        let mut execution_context = MockExecutionContext::default();
<<<<<<< HEAD
        execution_context.add_meta_data::<_, _, VectorQueryRectangle>(
            DatasetId::Internal(dataset_id),
            Box::new(StaticMetaData::<_, _, VectorQueryRectangle> {
=======
        execution_context.add_meta_data(
            DatasetId::Internal { dataset_id },
            Box::new(StaticMetaData {
>>>>>>> 01a5780b
                loading_info: OgrSourceDataset {
                    file_name: "operators/test-data/vector/data/ne_10m_ports/ne_10m_ports.shp"
                        .into(),
                    layer_name: "ne_10m_ports".to_string(),
                    data_type: Some(VectorDataType::MultiPoint),
                    time: OgrSourceDatasetTimeType::None,
                    columns: Some(OgrSourceColumnSpec {
                        x: "".to_string(),
                        y: None,
                        int: vec!["natlscale".to_string()],
                        float: vec!["scalerank".to_string()],
                        text: vec![
                            "featurecla".to_string(),
                            "name".to_string(),
                            "website".to_string(),
                        ],
                    }),
                    force_ogr_time_filter: false,
                    force_ogr_spatial_filter: false,
                    on_error: OgrSourceErrorSpec::Ignore,
                    provenance: None,
                },
                result_descriptor: VectorResultDescriptor {
                    data_type: VectorDataType::MultiPoint,
                    spatial_reference: SpatialReference::epsg_4326().into(),
                    columns: [
                        ("natlscale".to_string(), FeatureDataType::Float),
                        ("scalerank".to_string(), FeatureDataType::Int),
                        ("featurecla".to_string(), FeatureDataType::Text),
                        ("name".to_string(), FeatureDataType::Text),
                        ("website".to_string(), FeatureDataType::Text),
                    ]
                    .iter()
                    .cloned()
                    .collect(),
                },
                phantom: Default::default(),
            }),
        );

        if let Err(Error::InvalidOperatorSpec { reason }) =
            histogram.boxed().initialize(&execution_context).await
        {
            assert_eq!(reason, "column `featurecla` must be numerical");
        } else {
            panic!("we currently don't support text features, but this went through");
        }
    }

    #[tokio::test]
    async fn no_data_raster() {
        let no_data_value = Some(0);
        let histogram = Histogram {
            params: HistogramParams {
                column_name: None,
                bounds: HistogramBounds::Data(Data::default()),
                buckets: None,
                interactive: false,
            },
            sources: MockRasterSource {
                params: MockRasterSourceParams {
                    data: vec![RasterTile2D::new_with_tile_info(
                        TimeInterval::default(),
                        TileInformation {
                            global_geo_transform: Default::default(),
                            global_tile_position: [0, 0].into(),
                            tile_size_in_pixels: [3, 2].into(),
                        },
                        Grid2D::new([3, 2].into(), vec![0, 0, 0, 0, 0, 0], no_data_value)
                            .unwrap()
                            .into(),
                    )],
                    result_descriptor: RasterResultDescriptor {
                        data_type: RasterDataType::U8,
                        spatial_reference: SpatialReference::epsg_4326().into(),
                        measurement: Measurement::Unitless,
                        no_data_value: no_data_value.map(AsPrimitive::as_),
                    },
                },
            }
            .boxed()
            .into(),
        };

        let execution_context = MockExecutionContext::default();

        let query_processor = histogram
            .boxed()
            .initialize(&execution_context)
            .await
            .unwrap()
            .query_processor()
            .unwrap()
            .json_vega()
            .unwrap();

        let result = query_processor
            .plot_query(
                VectorQueryRectangle {
                    spatial_bounds: BoundingBox2D::new((-180., -90.).into(), (180., 90.).into())
                        .unwrap(),
                    time_interval: TimeInterval::default(),
                    spatial_resolution: SpatialResolution::one(),
                },
                &MockQueryContext::new(0),
            )
            .await
            .unwrap();

        assert_eq!(
            result,
            geoengine_datatypes::plots::Histogram::builder(1, 0., 0., Measurement::Unitless)
                .build()
                .unwrap()
                .to_vega_embeddable(false)
                .unwrap()
        );
    }

    #[tokio::test]
    async fn empty_feature_collection() {
        let vector_source = MockFeatureCollectionSource::single(
            DataCollection::from_slices(
                &[] as &[NoGeometry],
                &[] as &[TimeInterval],
                &[("foo", FeatureData::Float(vec![]))],
            )
            .unwrap(),
        )
        .boxed();

        let histogram = Histogram {
            params: HistogramParams {
                column_name: Some("foo".to_string()),
                bounds: HistogramBounds::Data(Default::default()),
                buckets: None,
                interactive: false,
            },
            sources: vector_source.into(),
        };

        let execution_context = MockExecutionContext::default();

        let query_processor = histogram
            .boxed()
            .initialize(&execution_context)
            .await
            .unwrap()
            .query_processor()
            .unwrap()
            .json_vega()
            .unwrap();

        let result = query_processor
            .plot_query(
                VectorQueryRectangle {
                    spatial_bounds: BoundingBox2D::new((-180., -90.).into(), (180., 90.).into())
                        .unwrap(),
                    time_interval: TimeInterval::default(),
                    spatial_resolution: SpatialResolution::one(),
                },
                &MockQueryContext::new(0),
            )
            .await
            .unwrap();

        assert_eq!(
            result,
            geoengine_datatypes::plots::Histogram::builder(1, 0., 0., Measurement::Unitless)
                .build()
                .unwrap()
                .to_vega_embeddable(false)
                .unwrap()
        );
    }

    #[tokio::test]
    async fn feature_collection_with_one_feature() {
        let vector_source = MockFeatureCollectionSource::single(
            DataCollection::from_slices(
                &[] as &[NoGeometry],
                &[TimeInterval::default()],
                &[("foo", FeatureData::Float(vec![5.0]))],
            )
            .unwrap(),
        )
        .boxed();

        let histogram = Histogram {
            params: HistogramParams {
                column_name: Some("foo".to_string()),
                bounds: HistogramBounds::Data(Default::default()),
                buckets: None,
                interactive: false,
            },
            sources: vector_source.into(),
        };

        let execution_context = MockExecutionContext::default();

        let query_processor = histogram
            .boxed()
            .initialize(&execution_context)
            .await
            .unwrap()
            .query_processor()
            .unwrap()
            .json_vega()
            .unwrap();

        let result = query_processor
            .plot_query(
                VectorQueryRectangle {
                    spatial_bounds: BoundingBox2D::new((-180., -90.).into(), (180., 90.).into())
                        .unwrap(),
                    time_interval: TimeInterval::default(),
                    spatial_resolution: SpatialResolution::one(),
                },
                &MockQueryContext::new(0),
            )
            .await
            .unwrap();

        assert_eq!(
            result,
            geoengine_datatypes::plots::Histogram::builder(1, 5., 5., Measurement::Unitless)
                .counts(vec![1])
                .build()
                .unwrap()
                .to_vega_embeddable(false)
                .unwrap()
        );
    }

    #[tokio::test]
    async fn single_value_raster_stream() {
        let execution_context = MockExecutionContext::default();

        let no_data_value = None;
        let histogram = Histogram {
            params: HistogramParams {
                column_name: None,
                bounds: HistogramBounds::Data(Data::default()),
                buckets: None,
                interactive: false,
            },
            sources: MockRasterSource {
                params: MockRasterSourceParams {
                    data: vec![RasterTile2D::new_with_tile_info(
                        TimeInterval::default(),
                        TileInformation {
                            global_geo_transform: Default::default(),
                            global_tile_position: [0, 0].into(),
                            tile_size_in_pixels: [3, 2].into(),
                        },
                        Grid2D::new([3, 2].into(), vec![4; 6], no_data_value)
                            .unwrap()
                            .into(),
                    )],
                    result_descriptor: RasterResultDescriptor {
                        data_type: RasterDataType::U8,
                        spatial_reference: SpatialReference::epsg_4326().into(),
                        measurement: Measurement::Unitless,
                        no_data_value: no_data_value.map(AsPrimitive::as_),
                    },
                },
            }
            .boxed()
            .into(),
        };

        let query_processor = histogram
            .boxed()
            .initialize(&execution_context)
            .await
            .unwrap()
            .query_processor()
            .unwrap()
            .json_vega()
            .unwrap();

        let result = query_processor
            .plot_query(
                VectorQueryRectangle {
                    spatial_bounds: BoundingBox2D::new((-180., -90.).into(), (180., 90.).into())
                        .unwrap(),
                    time_interval: TimeInterval::new_instant(
                        NaiveDate::from_ymd(2013, 12, 1).and_hms(12, 0, 0),
                    )
                    .unwrap(),
                    spatial_resolution: SpatialResolution::one(),
                },
                &MockQueryContext::default(),
            )
            .await
            .unwrap();

        assert_eq!(
            result,
            geoengine_datatypes::plots::Histogram::builder(1, 4., 4., Measurement::Unitless)
                .counts(vec![6])
                .build()
                .unwrap()
                .to_vega_embeddable(false)
                .unwrap()
        );
    }
}<|MERGE_RESOLUTION|>--- conflicted
+++ resolved
@@ -984,15 +984,9 @@
         let histogram: Histogram = serde_json::from_value(workflow).unwrap();
 
         let mut execution_context = MockExecutionContext::default();
-<<<<<<< HEAD
         execution_context.add_meta_data::<_, _, VectorQueryRectangle>(
-            DatasetId::Internal(dataset_id),
-            Box::new(StaticMetaData::<_, _, VectorQueryRectangle> {
-=======
-        execution_context.add_meta_data(
             DatasetId::Internal { dataset_id },
             Box::new(StaticMetaData {
->>>>>>> 01a5780b
                 loading_info: OgrSourceDataset {
                     file_name: "operators/test-data/vector/data/ne_10m_ports/ne_10m_ports.shp"
                         .into(),
