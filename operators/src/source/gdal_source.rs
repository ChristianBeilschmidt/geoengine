--- conflicted
+++ resolved
@@ -1,16 +1,8 @@
-<<<<<<< HEAD
-use crate::engine::{MetaData, QueryProcessor, QueryRectangle, TypedRasterQueryProcessor};
-use crate::{
-    engine::{
-        InitializedOperator, InitializedRasterOperator, RasterOperator, RasterQueryProcessor,
-        RasterResultDescriptor, SourceOperator,
-=======
 use crate::engine::{MetaData, QueryProcessor, RasterQueryRectangle};
 use crate::{
     engine::{
         InitializedRasterOperator, RasterOperator, RasterQueryProcessor, RasterResultDescriptor,
         SourceOperator, TypedRasterQueryProcessor,
->>>>>>> 6ac80bf3
     },
     error::{self, Error},
     util::Result,
@@ -319,7 +311,10 @@
         tile_information: TileInformation,
         time: TimeInterval,
     ) -> Result<RasterTile2D<T>> {
-        let f = if tile_information.is_intersected_by_bbox(&dataset_params.bbox) {
+        let f = if tile_information
+            .spatial_partition()
+            .intersects(&dataset_params.partition)
+        {
             Self::load_tile_data_async(dataset_params, tile_information).await
         } else {
             let fill_value: T = dataset_params.no_data_value.map_or_else(T::zero, T::from_);
