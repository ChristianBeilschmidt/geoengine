use std::collections::{HashMap, HashSet};
use std::fmt::Debug;
use std::fs::File;
use std::iter::Peekable;
use std::marker::PhantomData;
use std::path::PathBuf;
use std::pin::Pin;
use std::str::FromStr;
use std::sync::mpsc::{self, Receiver, SyncSender, TryRecvError, TrySendError};
use std::task::Poll;

use chrono::DateTime;
use futures::stream::BoxStream;
use futures::task::{Context, Waker};
use futures::Stream;
use futures::StreamExt;
use gdal::vector::{Feature, FeatureIterator, FieldValue, OGRwkbGeometryType};
use gdal::Dataset;
use serde::{Deserialize, Serialize};
use tokio::task::spawn_blocking;

use geoengine_datatypes::collections::{
    BuilderProvider, FeatureCollection, FeatureCollectionBuilder, FeatureCollectionInfos,
    FeatureCollectionRowBuilder, GeoFeatureCollectionRowBuilder, VectorDataType,
};
use geoengine_datatypes::primitives::{
    Coordinate2D, FeatureDataType, FeatureDataValue, Geometry, MultiLineString, MultiPoint,
    MultiPolygon, NoGeometry, TimeInstance, TimeInterval, TypedGeometry,
};
use geoengine_datatypes::provenance::ProvenanceInformation;
use geoengine_datatypes::util::arrow::ArrowTyped;

use crate::engine::{
    InitializedOperator, InitializedOperatorImpl, LoadingInfo, QueryContext, QueryProcessor,
    QueryRectangle, SourceOperator, TypedVectorQueryProcessor, VectorOperator,
    VectorQueryProcessor, VectorResultDescriptor,
};
use crate::error;
use crate::error::Error;
use crate::util::Result;
use geoengine_datatypes::dataset::DataSetId;
use snafu::ensure;
use std::convert::{TryFrom, TryInto};

#[derive(Clone, Debug, PartialEq, Deserialize, Serialize)]
pub struct OgrSourceParameters {
    pub data_set: DataSetId,
    pub attribute_projection: Option<Vec<String>>,
}

pub type OgrSource = SourceOperator<OgrSourceParameters>;

///  - `file_name`: path to the input file
///  - `layer_name`: name of the layer to load
///  - `time`: the type of the time attribute(s)
///  - `columns`: a mapping of the columns to data, time, space. Columns that are not listed are skipped when parsing.
///  - `default`: wkt definition of the default point/line/polygon as a string [optional]
///  - `force_ogr_time_filter`: bool. force external time filter via ogr layer, even though data types don't match. Might not work
///    (result: empty collection), but has better performance for wfs requests [optional, false if not provided]
///  - `on_error`: specify the type of error handling
///  - `provenance`: specify the provenance of a file
#[derive(Clone, Debug, PartialEq, Deserialize, Serialize)]
pub struct OgrSourceDataset {
    pub file_name: PathBuf,
    pub layer_name: String,
    pub data_type: Option<VectorDataType>,
    #[serde(default)]
    pub time: OgrSourceDatasetTimeType,
    pub columns: Option<OgrSourceColumnSpec>,
    pub default_geometry: Option<TypedGeometry>,
    #[serde(default)]
    pub force_ogr_time_filter: bool,
    pub on_error: OgrSourceErrorSpec,
    pub provenance: Option<ProvenanceInformation>,
}

impl OgrSourceDataset {
    pub fn load_dataset(name: &str) -> Result<Self> {
        // TODO: load dir from config
        let dataset_dir =
            PathBuf::from_str("test-data/vector/").expect("dataset directory does not exist");
        let path = dataset_dir.join(name).with_extension("json");

        let file = File::open(path).map_err(|source| Error::UnknownDataset {
            name: name.to_string(),
            source,
        })?;
        let dataset_information: Self =
            serde_json::from_reader(file).map_err(|source| Error::InvalidDatasetSpec {
                name: name.to_string(),
                source,
            })?;

        ensure!(
            dataset_information.on_error != OgrSourceErrorSpec::Keep
                || dataset_information.default_geometry.is_some(),
            error::InvalidOperatorSpec {
                reason: "Default geometry must only be specified on error type `keep`".to_string(),
            }
        );

        Ok(dataset_information)
    }

    pub fn project_columns(&mut self, attribute_projection: &Option<Vec<String>>) {
        if let Some(columns) = self.columns.as_mut() {
            columns.project_columns(attribute_projection);
        }
    }
}

/// The type of the time attribute(s):
///  - "none": no time information is mapped
///  - "start": only start information is mapped. duration has to specified in the duration attribute
///  - "start+end": start and end information is mapped
///  - "start+duration": start and duration information is mapped
///
/// There are different options within these variants:
///  - `start_field` and `end_field`: the name of the field that contains time information
///  - `start_format` and `start_format`: a mapping of a field type to a time value (cf. `OgrSourceDatasetTimeType`)
///  - `duration`: the duration of the time validity for all features in the file
#[serde(rename_all = "lowercase")]
#[derive(Clone, Debug, PartialEq, Deserialize, Serialize)]
pub enum OgrSourceDatasetTimeType {
    None,
    Start {
        start_field: String,
        start_format: OgrSourceTimeFormat,
        duration: u32,
    },
    #[serde(rename = "start+end")]
    StartEnd {
        start_field: String,
        start_format: OgrSourceTimeFormat,
        end_field: String,
        end_format: OgrSourceTimeFormat,
    },
    #[serde(rename = "start+duration")]
    StartDuration {
        start_field: String,
        start_format: OgrSourceTimeFormat,
        duration_field: String,
    },
}

/// If no time is specified, expect to parse none
impl Default for OgrSourceDatasetTimeType {
    fn default() -> Self {
        Self::None
    }
}

///  A mapping for a column to the start time [if time != "none"]
///   - format: define the format of the column
///   - "custom": define a custom format in the attribute `custom_format`
///   - "seconds": time column is numeric and contains seconds as UNIX timestamp
///   - "iso": time column contains string with ISO8601
#[serde(tag = "format")]
#[serde(rename_all = "lowercase")]
#[derive(Clone, Debug, PartialEq, Deserialize, Serialize)]
pub enum OgrSourceTimeFormat {
    Custom { custom_format: String },
    Seconds,
    Iso,
}

impl Default for OgrSourceTimeFormat {
    fn default() -> Self {
        Self::Iso
    }
}

/// A mapping of the columns to data, time, space. Columns that are not listed are skipped when parsing.
///  - x: the name of the column containing the x coordinate (or the wkt string) [if CSV file]
///  - y: the name of the column containing the y coordinate [if CSV file with y column]
///  - numeric: an array of column names containing numeric values
///  - decimal: an array of column names containing decimal values
///  - textual: an array of column names containing alpha-numeric values
#[derive(Clone, Debug, PartialEq, Deserialize, Serialize)]
pub struct OgrSourceColumnSpec {
    pub x: String,
    pub y: Option<String>,
    pub numeric: Vec<String>,
    pub decimal: Vec<String>,
    pub textual: Vec<String>,
}

impl OgrSourceColumnSpec {
    pub fn project_columns(&mut self, attribute_projection: &Option<Vec<String>>) {
        let attributes: HashSet<&String> =
            if let Some(attribute_projection) = attribute_projection.as_ref() {
                attribute_projection.iter().collect()
            } else {
                return;
            };

        self.numeric
            .retain(|attribute| attributes.contains(attribute));
        self.decimal
            .retain(|attribute| attributes.contains(attribute));
        self.textual
            .retain(|attribute| attributes.contains(attribute));
    }
}

/// Specify the type of error handling
///  - "skip"
///  - "abort"
///  - "keep"
#[serde(rename_all = "lowercase")]
#[derive(Clone, Debug, PartialEq, Deserialize, Serialize)]
pub enum OgrSourceErrorSpec {
    Skip,
    Abort,
    Keep,
}

#[derive(Clone, Debug)]
pub struct OgrSourceState {
    dataset_information: Box<dyn LoadingInfo<OgrSourceDataset, VectorResultDescriptor>>,
}

pub type InitializedOgrSource =
    InitializedOperatorImpl<OgrSourceParameters, VectorResultDescriptor, OgrSourceState>;

#[typetag::serde]
impl VectorOperator for OgrSource {
    fn initialize(
        self: Box<Self>,
        context: &dyn crate::engine::ExecutionContext,
    ) -> Result<Box<crate::engine::InitializedVectorOperator>> {
<<<<<<< HEAD
        let info: Box<dyn LoadingInfo<OgrSourceDataset, VectorResultDescriptor>> =
            context.loading_info(&self.params.data_set)?;
=======
        let mut dataset_information = OgrSourceDataset::load_dataset(&self.params.layer_name)?;
        dataset_information.project_columns(&self.params.attribute_projection);

        let mut dataset = Dataset::open(&dataset_information.file_name)?;
        let layer = dataset.layer_by_name(&dataset_information.layer_name)?;

        let spatial_reference = match layer
            .spatial_ref()
            .and_then(|gdal_srs| gdal_srs.authority())
        {
            Ok(authority) => SpatialReference::from_str(&authority)?.into(),
            Err(_) => SpatialReferenceOption::Unreferenced,
        };

        let data_type = if let Some(data_type) = dataset_information.data_type {
            data_type
        } else if dataset_information
            .columns
            .as_ref()
            .map_or(false, |columns| columns.y.is_some())
        {
            // if there is a `y` column, there is no WKT in a single column
            VectorDataType::MultiPoint
        } else {
            // TODO: is *data* a reasonable fallback type for an empty layer?
            layer
                .features()
                .next()
                .map_or(VectorDataType::Data, |feature| {
                    feature
                        .geometry_by_index(0)
                        .map(Self::ogr_geometry_type)
                        .unwrap_or(VectorDataType::Data)
                })
        };

        let result_descriptor = VectorResultDescriptor {
            spatial_reference,
            data_type,
        };

        let default_geometry = Self::parse_default_geometry(&dataset_information, data_type)?;

        if default_geometry.0.is_some() && dataset_information.on_error != OgrSourceErrorSpec::Keep
        {
            return Err(Error::InvalidOperatorSpec {
                reason: "Default geometry must only be specified on error type `keep`".to_string(),
            });
        }
>>>>>>> 92001af0

        Ok(InitializedOgrSource::new(
            self.params,
            info.meta()?,
            vec![],
            vec![],
            OgrSourceState {
                dataset_information: info,
            },
        )
        .boxed())
    }
}

impl OgrSource {
    fn ogr_geometry_type(geometry: &gdal::vector::Geometry) -> VectorDataType {
        match geometry.geometry_type() {
            OGRwkbGeometryType::wkbPoint | OGRwkbGeometryType::wkbMultiPoint => {
                VectorDataType::MultiPoint
            }
            OGRwkbGeometryType::wkbLineString | OGRwkbGeometryType::wkbMultiLineString => {
                VectorDataType::MultiLineString
            }
            OGRwkbGeometryType::wkbPolygon | OGRwkbGeometryType::wkbMultiPolygon => {
                VectorDataType::MultiPolygon
            }
            _ => {
                // TODO: is *data* a reasonable fallback type? or throw an error?
                VectorDataType::Data
            }
        }
    }

    //     fn parse_default_geometry(
    //         dataset_information: &OgrSourceDataset,
    //         expected_data_type: VectorDataType,
    //     ) -> Result<OgrSourceDefaultGeometry> {
    //         let wkt_string = if let Some(wkt_string) = &dataset_information.default {
    //             wkt_string
    //         } else {
    //             return Ok(OgrSourceDefaultGeometry(None));
    //         };
    //
    //         let geometry = gdal::vector::Geometry::from_wkt(&wkt_string)?;
    //
    //         let geometry_type = Self::ogr_geometry_type(&geometry);
    //         if geometry_type != expected_data_type {
    //             return Err(Error::InvalidType {
    //                 expected: format!("{:?}", expected_data_type),
    //                 found: format!("{:?}", geometry_type),
    //             });
    //         }
    //
    //         Ok(OgrSourceDefaultGeometry(Some(match geometry_type {
    //             VectorDataType::Data => TypedGeometry::Data(NoGeometry::try_from(Ok(&geometry))?),
    //             VectorDataType::MultiPoint => {
    //                 TypedGeometry::MultiPoint(MultiPoint::try_from(Ok(&geometry))?)
    //             }
    //             VectorDataType::MultiLineString => {
    //                 TypedGeometry::MultiLineString(MultiLineString::try_from(Ok(&geometry))?)
    //             }
    //             VectorDataType::MultiPolygon => {
    //                 TypedGeometry::MultiPolygon(MultiPolygon::try_from(Ok(&geometry))?)
    //             }
    //         })))
    //     }
}

impl InitializedOperator<VectorResultDescriptor, TypedVectorQueryProcessor>
    for InitializedOgrSource
{
    fn query_processor(&self) -> Result<TypedVectorQueryProcessor> {
        // TODO: simplify with macro
        Ok(match self.result_descriptor.data_type {
            VectorDataType::Data => TypedVectorQueryProcessor::Data(
                OgrSourceProcessor::new(self.state.dataset_information.clone()).boxed(),
            ),
            VectorDataType::MultiPoint => TypedVectorQueryProcessor::MultiPoint(
                OgrSourceProcessor::new(self.state.dataset_information.clone()).boxed(),
            ),
            VectorDataType::MultiLineString => TypedVectorQueryProcessor::MultiLineString(
                OgrSourceProcessor::new(self.state.dataset_information.clone()).boxed(),
            ),
            VectorDataType::MultiPolygon => TypedVectorQueryProcessor::MultiPolygon(
                OgrSourceProcessor::new(self.state.dataset_information.clone()).boxed(),
            ),
        })
    }
}

pub struct OgrSourceProcessor<G>
where
    G: Geometry + ArrowTyped,
{
    dataset_information: Box<dyn LoadingInfo<OgrSourceDataset, VectorResultDescriptor>>,
    _collection_type: PhantomData<FeatureCollection<G>>,
}

impl<G> OgrSourceProcessor<G>
where
    G: Geometry + ArrowTyped,
{
    pub fn new(
        dataset_information: Box<dyn LoadingInfo<OgrSourceDataset, VectorResultDescriptor>>,
    ) -> Self {
        Self {
            dataset_information,
            _collection_type: Default::default(),
        }
    }
}

impl<G> QueryProcessor for OgrSourceProcessor<G>
where
    G: Geometry + ArrowTyped + 'static + std::marker::Unpin + TryFromOgrGeometry,
    FeatureCollectionRowBuilder<G>: FeatureCollectionBuilderGeometryHandler<G>,
{
    type Output = FeatureCollection<G>;
    fn query<'a>(
        &'a self,
        query: QueryRectangle,
        ctx: &'a dyn QueryContext,
    ) -> BoxStream<'a, Result<Self::Output>> {
        OgrSourceStream::new(
            self.dataset_information.get(query).unwrap(), // TODO: handle error
            query,
            ctx.chunk_byte_size(),
        )
        .boxed()
    }
}

pub struct OgrSourceStream<G>
where
    G: Geometry + ArrowTyped,
{
    worker_thread_is_idle: bool,
    worker_thread_terminated: bool,
    poll_result_receiver: Receiver<Option<Result<FeatureCollection<G>>>>,
    work_query_sender: SyncSender<WorkQuery>,
    _geometry_type: PhantomData<G>,
}

struct WorkQuery {
    waker: Waker,
}

impl<G> OgrSourceStream<G>
where
    G: Geometry + ArrowTyped + 'static + TryFromOgrGeometry + TryFrom<TypedGeometry>,
    FeatureCollectionRowBuilder<G>: FeatureCollectionBuilderGeometryHandler<G>,
{
    pub fn new(
        dataset_information: OgrSourceDataset,
        query_rectangle: QueryRectangle,
        chunk_byte_size: usize,
    ) -> Self {
        // We need two slots for the channel in case of an error: first output `Err`, then output `None` to close the `Stream`
        let (poll_result_sender, poll_result_receiver) = mpsc::sync_channel(2);
        let (work_query_sender, work_query_receiver) = mpsc::sync_channel(1);

        // This stream spawns a thread early since GDAL's data types are not `Send` and we need to create everything inside this thread.
        spawn_blocking(move || {
            let mut work_query = match work_query_receiver.recv() {
                Ok(work_query) => work_query,
                Err(_) => return, // sender disconnected, so there will be no new work
            };

            if let Err(error) = Self::compute_thread(
                &mut work_query,
                &dataset_information,
                &work_query_receiver,
                &poll_result_sender,
                &query_rectangle,
                chunk_byte_size,
            ) {
                poll_result_sender.send(Some(Err(error))).unwrap();
                poll_result_sender.send(None).unwrap();
                work_query.waker.wake();
            };
        });

        Self {
            worker_thread_is_idle: true,
            worker_thread_terminated: false,
            poll_result_receiver,
            work_query_sender,
            _geometry_type: Default::default(),
        }
    }

    fn compute_thread(
        work_query: &mut WorkQuery,
        dataset_information: &OgrSourceDataset,
        work_query_receiver: &Receiver<WorkQuery>,
        poll_result_sender: &SyncSender<Option<Result<FeatureCollection<G>>>>,
        query_rectangle: &QueryRectangle,
        chunk_byte_size: usize,
    ) -> Result<()> {
        // TODO: add opening options, e.g. for CSV
        // TODO: add OGR time filter if forced
        let mut dataset = Dataset::open(&dataset_information.file_name)?;
        let layer = dataset.layer_by_name(&dataset_information.layer_name)?;

        let (data_types, feature_collection_builder) =
            Self::initialize_types_and_builder(dataset_information);

        let time_extractor = Self::initialize_time_extractors(dataset_information);

        let mut features = layer.features().peekable();

        if features.peek().is_none() {
            // emit empty dataset and finish

            let empty_collection = feature_collection_builder
                .finish_header()
                .build()
                .map_err(Into::into);

            if poll_result_sender
                .send(Some(empty_collection))
                .and_then(|_| poll_result_sender.send(None))
                .is_ok()
            {
                work_query.waker.wake_by_ref();
            }

            return Ok(());
        }

        let mut emitted_non_empty_collections = false;

        while features.peek().is_some() {
            let batch_result = Self::compute_batch(
                &mut features,
                feature_collection_builder.clone(),
                dataset_information,
                &data_types,
                query_rectangle,
                &time_extractor,
                chunk_byte_size,
            );

            let is_empty = batch_result
                .as_ref()
                .map_or(false, FeatureCollection::is_empty);

            // don't emit an empty collection if there were non-empty results previously
            if is_empty && emitted_non_empty_collections {
                break;
            }
            emitted_non_empty_collections = true;

            emitted_non_empty_collections = true;

            match poll_result_sender.send(Some(batch_result)) {
                Ok(_) => work_query.waker.wake_by_ref(),
                Err(_) => return Ok(()), // receiver disconnected, so this thread can abort
            };

            *work_query = match work_query_receiver.recv() {
                Ok(work_query) => work_query,
                Err(_) => return Ok(()), // sender disconnected, so there will be no new work
            };
        }

        if poll_result_sender.send(None).is_ok() {
            work_query.waker.wake_by_ref();
        }

        Ok(())
    }

    fn create_time_parser(
        time_format: &OgrSourceTimeFormat,
    ) -> Box<dyn Fn(&str) -> Result<TimeInstance> + '_> {
        match time_format {
            OgrSourceTimeFormat::Iso => Box::new(move |date: &str| {
                let date_time = DateTime::parse_from_rfc3339(date)?;
                Ok(date_time.timestamp_millis().into())
            }),
            OgrSourceTimeFormat::Custom { custom_format } => Box::new(move |date: &str| {
                let date_time = DateTime::parse_from_str(date, &custom_format)?;
                Ok(date_time.timestamp_millis().into())
            }),
            OgrSourceTimeFormat::Seconds => Box::new(move |date: &str| {
                let date_time = DateTime::parse_from_str(date, "%C")?;
                Ok(date_time.timestamp_millis().into())
            }),
        }
    }

    #[allow(clippy::unnecessary_wraps)]
    fn initialize_time_extractors(
        dataset_information: &OgrSourceDataset,
    ) -> Box<dyn Fn(&Feature) -> Result<TimeInterval> + '_> {
        // TODO: exploit rust-gdal `datetime` feature

        match &dataset_information.time {
            OgrSourceDatasetTimeType::None => {
                Box::new(move |_feature: &Feature| Ok(TimeInterval::default()))
            }
            OgrSourceDatasetTimeType::Start {
                start_field,
                start_format,
                duration,
            } => {
                let duration = i64::from(*duration);
                let time_start_parser = Self::create_time_parser(start_format);

                Box::new(move |feature: &Feature| {
                    let field_value = feature
                        .field(&start_field)?
                        .into_string()
                        .ok_or(Error::TimeIntervalColumnNameMissing)?;

                    let time_start = time_start_parser(&field_value)?;

                    TimeInterval::new(time_start, time_start + duration).map_err(Into::into)
                })
            }
            OgrSourceDatasetTimeType::StartEnd {
                start_field,
                start_format,
                end_field,
                end_format,
            } => {
                let time_start_parser = Self::create_time_parser(start_format);
                let time_end_parser = Self::create_time_parser(end_format);

                Box::new(move |feature: &Feature| {
                    let start_field_value = feature
                        .field(&start_field)?
                        .into_string()
                        .ok_or(Error::TimeIntervalColumnNameMissing)?;

                    let time_start = time_start_parser(&start_field_value)?;

                    let end_field_value = feature
                        .field(&end_field)?
                        .into_string()
                        .ok_or(Error::TimeIntervalColumnNameMissing)?;

                    let time_end = time_end_parser(&end_field_value)?;

                    TimeInterval::new(time_start, time_end).map_err(Into::into)
                })
            }
            OgrSourceDatasetTimeType::StartDuration {
                start_field,
                start_format,
                duration_field,
            } => {
                let time_start_parser = Self::create_time_parser(start_format);

                Box::new(move |feature: &Feature| {
                    let start_field_value = feature
                        .field(&start_field)?
                        .into_string()
                        .ok_or(Error::TimeIntervalColumnNameMissing)?;

                    let time_start = time_start_parser(&start_field_value)?;

                    let duration = i64::from(
                        feature
                            .field(&duration_field)?
                            .into_int()
                            .ok_or(Error::TimeIntervalColumnNameMissing)?,
                    );

                    TimeInterval::new(time_start, time_start + duration).map_err(Into::into)
                })
            }
        }
    }

    fn initialize_types_and_builder(
        dataset_information: &OgrSourceDataset,
    ) -> (
        HashMap<String, FeatureDataType>,
        FeatureCollectionBuilder<G>,
    ) {
        let mut data_types = HashMap::new();
        let mut feature_collection_builder = FeatureCollection::<G>::builder();
        // TODO: what to do if there is nothing specified?
        if let Some(ref column_spec) = dataset_information.columns {
            // TODO: error handling instead of unwrap
            for attribute in &column_spec.numeric {
                data_types.insert(attribute.clone(), FeatureDataType::Number);
                feature_collection_builder
                    .add_column(attribute.clone(), FeatureDataType::Number)
                    .unwrap();
            }
            for attribute in &column_spec.decimal {
                data_types.insert(attribute.clone(), FeatureDataType::Decimal);
                feature_collection_builder
                    .add_column(attribute.clone(), FeatureDataType::Decimal)
                    .unwrap();
            }
            for attribute in &column_spec.textual {
                data_types.insert(attribute.clone(), FeatureDataType::Text);
                feature_collection_builder
                    .add_column(attribute.clone(), FeatureDataType::Text)
                    .unwrap();
            }
        }
        (data_types, feature_collection_builder)
    }

    #[allow(clippy::too_many_arguments)]
    fn compute_batch(
        feature_iterator: &mut Peekable<FeatureIterator<'_>>,
        feature_collection_builder: FeatureCollectionBuilder<G>,
        dataset_information: &OgrSourceDataset,
        data_types: &HashMap<String, FeatureDataType>,
        query_rectangle: &QueryRectangle,
        time_extractor: &dyn Fn(&Feature) -> Result<TimeInterval>,
        chunk_byte_size: usize,
    ) -> Result<FeatureCollection<G>> {
        let mut builder = feature_collection_builder.finish_header();

        // TODO: cleaner way of handling the default geometry that fails earlier on wrongt data type and avoids cloning
        let default = dataset_information
            .default_geometry
            .clone()
            .map(TryInto::try_into)
            .and_then(Result::ok);

        for feature in feature_iterator {
            if let Err(error) = Self::add_feature_to_batch(
                &default,
                data_types,
                &query_rectangle,
                time_extractor,
                &mut builder,
                &feature,
                dataset_information.force_ogr_time_filter,
            ) {
                match dataset_information.on_error {
                    OgrSourceErrorSpec::Skip => continue,
                    OgrSourceErrorSpec::Keep => (),
                    OgrSourceErrorSpec::Abort => return Err(error),
                }
            }

            if !builder.is_empty() && builder.byte_size() >= chunk_byte_size {
                break;
            }
        }

        builder.build().map_err(Into::into)
    }

    fn add_feature_to_batch(
        default_geometry: &Option<G>,
        data_types: &HashMap<String, FeatureDataType>,
        query_rectangle: &QueryRectangle,
        time_extractor: &dyn Fn(&Feature) -> Result<TimeInterval, Error>,
        builder: &mut FeatureCollectionRowBuilder<G>,
        feature: &Feature,
        was_time_filtered_by_ogr: bool,
    ) -> Result<()> {
        let time_interval = time_extractor(&feature)?;

        // filter out data items not in the query time interval
        if !was_time_filtered_by_ogr && !time_interval.intersects(&query_rectangle.time_interval) {
            return Ok(());
        }

        let geometry: G = match (
            <G as TryFromOgrGeometry>::try_from(feature.geometry_by_index(0).map_err(Into::into)),
            default_geometry,
        ) {
            (Ok(g), _) => g,
            (Err(_), Some(g)) => g.clone(),
            (Err(error), _) => return Err(error),
        };

        // filter out geometries that are not contained in the query's bounding box
        if !geometry.intersects_bbox(&query_rectangle.bbox) {
            return Ok(());
        }

        builder.push_generic_geometry(geometry)?;
        builder.push_time_interval(time_interval)?;

        for (column, data_type) in data_types {
            let field = feature.field(&column);

            match data_type {
                FeatureDataType::Text => {
                    let text_option = match field {
                        Ok(FieldValue::IntegerValue(v)) => Some(v.to_string()),
                        Ok(FieldValue::StringValue(s)) => Some(s),
                        Ok(FieldValue::RealValue(v)) => Some(v.to_string()),
                        Ok(_) => todo!("handle other types"),
                        Err(_) => None, // TODO: log error
                    };

                    builder.push_data(&column, FeatureDataValue::NullableText(text_option))?;
                }
                FeatureDataType::Number => {
                    let number_option = match field {
                        Ok(FieldValue::IntegerValue(v)) => Some(f64::from(v)),
                        Ok(FieldValue::StringValue(s)) => f64::from_str(&s).ok(),
                        Ok(FieldValue::RealValue(v)) => Some(v),
                        Ok(_) => todo!("handle other types"),
                        Err(_) => None, // TODO: log error
                    };

                    builder.push_data(&column, FeatureDataValue::NullableNumber(number_option))?;
                }
                FeatureDataType::Decimal => {
                    let decimal_option = match field {
                        Ok(FieldValue::IntegerValue(v)) => Some(i64::from(v)), // TODO: PR for allowing i64 in OGR?
                        Ok(FieldValue::StringValue(s)) => i64::from_str(&s).ok(),
                        Ok(FieldValue::RealValue(v)) => Some(v as i64),
                        Ok(_) => todo!("handle other types"),
                        Err(_) => None, // TODO: log error
                    };

                    builder
                        .push_data(&column, FeatureDataValue::NullableDecimal(decimal_option))?;
                }
                FeatureDataType::Categorical => todo!("implement"),
            }
        }

        builder.finish_row();

        Ok(())
    }
}

impl<G> Stream for OgrSourceStream<G>
where
    G: Geometry + ArrowTyped + 'static + std::marker::Unpin,
{
    type Item = Result<FeatureCollection<G>>;

    fn poll_next(mut self: Pin<&mut Self>, cx: &mut Context<'_>) -> Poll<Option<Self::Item>> {
        if self.worker_thread_terminated {
            // error was sent out previously, now stop the stream
            return Poll::Ready(None);
        }

        match self.poll_result_receiver.try_recv() {
            Ok(poll_result) => {
                self.as_mut().worker_thread_is_idle = true;

                return Poll::Ready(poll_result);
            }
            Err(TryRecvError::Empty) => {
                // nothing to do
            }
            Err(TryRecvError::Disconnected) => {
                self.as_mut().worker_thread_terminated = true;

                return Poll::Ready(Some(Err(Error::WorkerThread {
                    reason: "Channel on worker thread died".to_string(),
                })));
            }
        };

        if self.worker_thread_is_idle {
            let work_query = WorkQuery {
                waker: cx.waker().clone(),
            };

            match self.work_query_sender.try_send(work_query) {
                Ok(_) => {
                    self.as_mut().worker_thread_is_idle = true;
                }

                Err(TrySendError::Full(_)) => {
                    // The thread has still work to do
                }

                Err(TrySendError::Disconnected(_)) => {
                    self.as_mut().worker_thread_terminated = true;

                    return Poll::Ready(Some(Err(Error::WorkerThread {
                        reason: "Channel on worker thread died".to_string(),
                    })));
                }
            };
        }

        Poll::Pending
    }
}

// use `TryFrom` in `datatypes` if this is used on more than one occasion
pub trait TryFromOgrGeometry: Sized {
    fn try_from(geometry: Result<&gdal::vector::Geometry>) -> Result<Self>;
}

/// Implement direct conversions from OGR geometries to our geometries
/// Unfortunately, we cannot convert to `geo`'s geometries since the implementation panics on unknown types.
impl TryFromOgrGeometry for MultiPoint {
    fn try_from(geometry: Result<&gdal::vector::Geometry>) -> Result<Self> {
        fn coordinate(geometry: &gdal::vector::Geometry) -> Coordinate2D {
            let (x, y, _) = geometry.get_point(0);
            Coordinate2D::new(x, y)
        }

        let geometry = geometry?;

        match geometry.geometry_type() {
            OGRwkbGeometryType::wkbPoint => Ok(MultiPoint::new(vec![coordinate(geometry)])?),
            OGRwkbGeometryType::wkbMultiPoint => {
                let coordinates = (0..geometry.geometry_count())
                    .map(|i| coordinate(&unsafe { geometry.get_unowned_geometry(i) }))
                    .collect();

                Ok(MultiPoint::new(coordinates)?)
            }
            _ => Err(Error::InvalidType {
                expected: format!("{:?}", VectorDataType::MultiPoint),
                found: format!("{:?}", OgrSource::ogr_geometry_type(geometry)),
            }),
        }
    }
}

impl TryFromOgrGeometry for MultiLineString {
    fn try_from(geometry: Result<&gdal::vector::Geometry>) -> Result<Self> {
        fn coordinates(geometry: &gdal::vector::Geometry) -> Vec<Coordinate2D> {
            geometry
                .get_point_vec()
                .into_iter()
                .map(|(x, y, _z)| Coordinate2D::new(x, y))
                .collect()
        }

        let geometry = geometry?;

        match geometry.geometry_type() {
            OGRwkbGeometryType::wkbLineString => {
                Ok(MultiLineString::new(vec![coordinates(geometry)])?)
            }
            OGRwkbGeometryType::wkbMultiLineString => Ok(MultiLineString::new(
                (0..geometry.geometry_count())
                    .map(|i| coordinates(&unsafe { geometry.get_unowned_geometry(i) }))
                    .collect(),
            )?),
            _ => Err(Error::InvalidType {
                expected: format!("{:?}", VectorDataType::MultiPoint),
                found: format!("{:?}", OgrSource::ogr_geometry_type(geometry)),
            }),
        }
    }
}

impl TryFromOgrGeometry for MultiPolygon {
    fn try_from(geometry: Result<&gdal::vector::Geometry>) -> Result<Self> {
        fn coordinates(geometry: &gdal::vector::Geometry) -> Vec<Coordinate2D> {
            geometry
                .get_point_vec()
                .into_iter()
                .map(|(x, y, _z)| Coordinate2D::new(x, y))
                .collect()
        }
        fn rings(geometry: &gdal::vector::Geometry) -> Vec<Vec<Coordinate2D>> {
            let ring_count = geometry.geometry_count();
            (0..ring_count)
                .map(|i| coordinates(&unsafe { geometry.get_unowned_geometry(i) }))
                .collect()
        }

        let geometry = geometry?;

        match geometry.geometry_type() {
            OGRwkbGeometryType::wkbPolygon => Ok(MultiPolygon::new(vec![rings(geometry)])?),
            OGRwkbGeometryType::wkbMultiPolygon => Ok(MultiPolygon::new(
                (0..geometry.geometry_count())
                    .map(|i| rings(&unsafe { geometry.get_unowned_geometry(i) }))
                    .collect(),
            )?),
            _ => Err(Error::InvalidType {
                expected: format!("{:?}", VectorDataType::MultiPoint),
                found: format!("{:?}", OgrSource::ogr_geometry_type(geometry)),
            }),
        }
    }
}

impl TryFromOgrGeometry for NoGeometry {
    fn try_from(_geometry: Result<&gdal::vector::Geometry>) -> Result<Self> {
        Ok(NoGeometry)
    }
}

pub trait FeatureCollectionBuilderGeometryHandler<G>
where
    G: Geometry,
{
    fn push_generic_geometry(&mut self, geometry: G) -> Result<()>;
}

impl FeatureCollectionBuilderGeometryHandler<MultiPoint>
    for FeatureCollectionRowBuilder<MultiPoint>
{
    fn push_generic_geometry(&mut self, geometry: MultiPoint) -> Result<()> {
        self.push_geometry(geometry).map_err(Into::into)
    }
}

impl FeatureCollectionBuilderGeometryHandler<MultiLineString>
    for FeatureCollectionRowBuilder<MultiLineString>
{
    fn push_generic_geometry(&mut self, geometry: MultiLineString) -> Result<()> {
        self.push_geometry(geometry).map_err(Into::into)
    }
}

impl FeatureCollectionBuilderGeometryHandler<MultiPolygon>
    for FeatureCollectionRowBuilder<MultiPolygon>
{
    fn push_generic_geometry(&mut self, geometry: MultiPolygon) -> Result<()> {
        self.push_geometry(geometry).map_err(Into::into)
    }
}

impl FeatureCollectionBuilderGeometryHandler<NoGeometry>
    for FeatureCollectionRowBuilder<NoGeometry>
{
    fn push_generic_geometry(&mut self, _geometry: NoGeometry) -> Result<()> {
        Ok(()) // do nothing
    }
}

#[cfg(test)]
mod tests {
    use futures::TryStreamExt;
    use serde_json::json;

    use geoengine_datatypes::collections::{DataCollection, MultiPointCollection};
    use geoengine_datatypes::primitives::{BoundingBox2D, FeatureData, SpatialResolution};

    use crate::engine::{MockExecutionContext, MockLoadingInfo, MockQueryContext};

    use super::*;
    use geoengine_datatypes::dataset::InternalDataSetId;
    use geoengine_datatypes::identifiers::Identifier;
    use geoengine_datatypes::spatial_reference::{SpatialReference, SpatialReferenceOption};

    #[test]
    fn specification_serde() {
        let spec = OgrSourceDataset {
            file_name: "foobar.csv".into(),
            layer_name: "foobar".to_string(),
            data_type: Some(VectorDataType::MultiPoint),
            time: OgrSourceDatasetTimeType::Start {
                start_field: "start".to_string(),
                start_format: OgrSourceTimeFormat::Custom {
                    custom_format: "YYYY-MM-DD".to_string(),
                },
                duration: 42,
            },
            columns: Some(OgrSourceColumnSpec {
                x: "x".to_string(),
                y: Some("y".to_string()),
                numeric: vec!["num".to_string()],
                decimal: vec!["dec1".to_string(), "dec2".to_string()],
                textual: vec!["text".to_string()],
            }),
            default_geometry: Some(TypedGeometry::MultiPoint(
                MultiPoint::new(vec![(0.0, 0.0).into()]).unwrap(),
            )),
            force_ogr_time_filter: false,
            on_error: OgrSourceErrorSpec::Skip,
            provenance: Some(ProvenanceInformation {
                citation: "Foo Bar".to_string(),
                license: "CC".to_string(),
                uri: "foo:bar".to_string(),
            }),
        };

        let serialized_spec = serde_json::to_string(&spec).unwrap();

        assert_eq!(
            serialized_spec,
            json!({
                "file_name": "foobar.csv",
                "layer_name": "foobar",
                "data_type": "MultiPoint",
                "time": {
                    "start": {
                        "start_field": "start",
                        "start_format": {
                            "format": "custom",
                            "custom_format": "YYYY-MM-DD"
                        },
                        "duration": 42
                    }
                },
                "columns": {
                    "x": "x",
                    "y": "y",
                    "numeric": ["num"],
                    "decimal": ["dec1", "dec2"],
                    "textual": ["text"]
                },
                "default_geometry":{"MultiPoint":{"coordinates":[{"x":0.0,"y":0.0}]}},
                "force_ogr_time_filter": false,
                "on_error": "skip",
                "provenance": {
                    "citation": "Foo Bar",
                    "license": "CC",
                    "uri": "foo:bar"
                }
            })
            .to_string()
        );

        let deserialized_spec: OgrSourceDataset = serde_json::from_str(
            &json!({
                "file_name": "foobar.csv",
                "layer_name": "foobar",
                "data_type": "MultiPoint",
                "time": {
                    "start": {
                        "start_field": "start",
                        "start_format": {
                            "format": "custom",
                            "custom_format": "YYYY-MM-DD"
                        },
                        "duration": 42
                    }
                },
                "columns": {
                    "x": "x",
                    "y": "y",
                    "numeric": ["num"],
                    "decimal": ["dec1", "dec2"],
                    "textual": ["text"]
                },
                "default_geometry":{"MultiPoint":{"coordinates":[{"x":0.0,"y":0.0}]}},
                "force_ogr_time_filter": false,
                "on_error": "skip",
                "provenance": {
                    "citation": "Foo Bar",
                    "license": "CC",
                    "uri": "foo:bar"
                }
            })
            .to_string(),
        )
        .unwrap();

        assert_eq!(deserialized_spec, spec);
    }

    #[tokio::test]
    async fn empty_geojson() -> Result<()> {
        let dataset_information = OgrSourceDataset {
            file_name: "test-data/vector/data/empty.json".into(),
            layer_name: "empty".to_string(),
            data_type: None,
            time: OgrSourceDatasetTimeType::None,
            columns: None,
            default_geometry: None,
            force_ogr_time_filter: false,
            on_error: OgrSourceErrorSpec::Skip,
            provenance: None,
        };

        let info = MockLoadingInfo {
            info: dataset_information,
            meta: VectorResultDescriptor {
                data_type: VectorDataType::MultiPoint,
                spatial_reference: SpatialReferenceOption::Unreferenced,
            },
        };

        let query_processor = OgrSourceProcessor::<MultiPoint>::new(Box::new(info));

        let context = MockQueryContext::new(usize::MAX);
        let query = query_processor.query(
            QueryRectangle {
                bbox: BoundingBox2D::new((0., 0.).into(), (1., 1.).into())?,
                time_interval: Default::default(),
                spatial_resolution: SpatialResolution::new(1., 1.)?,
            },
            &context,
        );

        let result: Vec<MultiPointCollection> = query.try_collect().await?;

        assert_eq!(result.len(), 1);
        assert!(result[0].is_empty());

        Ok(())
    }

    #[tokio::test]
    async fn error() -> Result<()> {
        let dataset_information = OgrSourceDataset {
            file_name: "".into(),
            layer_name: "".to_string(),
            data_type: None,
            time: OgrSourceDatasetTimeType::None,
            columns: None,
            default_geometry: None,
            force_ogr_time_filter: false,
            on_error: OgrSourceErrorSpec::Skip,
            provenance: None,
        };

        let info = MockLoadingInfo {
            info: dataset_information,
            meta: VectorResultDescriptor {
                data_type: VectorDataType::MultiPoint,
                spatial_reference: SpatialReferenceOption::Unreferenced,
            },
        };

        let query_processor = OgrSourceProcessor::<MultiPoint>::new(Box::new(info));

        let context = MockQueryContext::new(usize::MAX);
        let query = query_processor.query(
            QueryRectangle {
                bbox: BoundingBox2D::new((0., 0.).into(), (1., 1.).into())?,
                time_interval: Default::default(),
                spatial_resolution: SpatialResolution::new(1., 1.)?,
            },
            &context,
        );

        let result: Vec<Result<MultiPointCollection>> = query.collect().await;

        assert_eq!(result.len(), 1);
        assert!(result[0].is_err());

        Ok(())
    }

    #[tokio::test]
    async fn on_error_skip() -> Result<()> {
        let dataset_information = OgrSourceDataset {
            file_name: "test-data/vector/data/missing_geo.json".into(),
            layer_name: "missing_geo".to_string(),
            data_type: None,
            time: OgrSourceDatasetTimeType::None,
            columns: None,
            default_geometry: None,
            force_ogr_time_filter: false,
            on_error: OgrSourceErrorSpec::Skip,
            provenance: None,
        };
        let info = MockLoadingInfo {
            info: dataset_information,
            meta: VectorResultDescriptor {
                data_type: VectorDataType::MultiPoint,
                spatial_reference: SpatialReferenceOption::Unreferenced,
            },
        };

        let query_processor = OgrSourceProcessor::<MultiPoint>::new(Box::new(info));

        let context = MockQueryContext::new(usize::MAX);
        let query = query_processor.query(
            QueryRectangle {
                bbox: BoundingBox2D::new((0., 0.).into(), (5., 5.).into())?,
                time_interval: Default::default(),
                spatial_resolution: SpatialResolution::new(1., 1.)?,
            },
            &context,
        );

        let result: Vec<MultiPointCollection> = query.try_collect().await?;

        assert_eq!(result.len(), 1);

        assert_eq!(
            result[0],
            MultiPointCollection::from_data(
                MultiPoint::many(vec![vec![(0.0, 0.1)], vec![(1.0, 1.1), (2.0, 2.1)]])?,
                vec![Default::default(); 2],
                HashMap::new(),
            )?
        );

        Ok(())
    }

    #[tokio::test]
    async fn on_error_keep() -> Result<()> {
        let dataset_information = OgrSourceDataset {
            file_name: "test-data/vector/data/missing_geo.json".into(),
            layer_name: "missing_geo".to_string(),
            data_type: None,
            time: OgrSourceDatasetTimeType::None,
            columns: None,
            default_geometry: Some(TypedGeometry::MultiPoint(
                MultiPoint::new(vec![(4.0, 4.1).into()]).unwrap(),
            )),
            force_ogr_time_filter: false,
            on_error: OgrSourceErrorSpec::Keep,
            provenance: None,
        };
        let info = MockLoadingInfo {
            info: dataset_information,
            meta: VectorResultDescriptor {
                data_type: VectorDataType::MultiPoint,
                spatial_reference: SpatialReferenceOption::Unreferenced,
            },
        };

        let query_processor = OgrSourceProcessor::<MultiPoint>::new(Box::new(info));

        let context = MockQueryContext::new(usize::MAX);
        let query = query_processor.query(
            QueryRectangle {
                bbox: BoundingBox2D::new((0., 0.).into(), (5., 5.).into())?,
                time_interval: Default::default(),
                spatial_resolution: SpatialResolution::new(1., 1.)?,
            },
            &context,
        );

        let result: Vec<MultiPointCollection> = query.try_collect().await?;

        assert_eq!(result.len(), 1);

        assert_eq!(
            result[0],
            MultiPointCollection::from_data(
                MultiPoint::many(vec![
                    vec![(0.0, 0.1)],
                    vec![(1.0, 1.1), (2.0, 2.1)],
                    vec![(4.0, 4.1)]
                ])?,
                vec![Default::default(); 3],
                HashMap::new(),
            )?
        );

        Ok(())
    }

    // #[test]
    // fn parse_wkt_geometry() -> Result<()> {
    //     let dataset_information = OgrSourceDataset {
    //         file_name: "".into(),
    //         layer_name: "".to_string(),
    //         data_type: None,
    //         time: OgrSourceDatasetTimeType::None,
    //         columns: None,
    //         default_geometry: Some(TypedGeometry::MultiPoint(
    //             MultiPoint::new(vec![(0, 1).into()]).unwrap(),
    //         )),
    //         force_ogr_time_filter: false,
    //         on_error: OgrSourceErrorSpec::Skip,
    //         provenance: None,
    //     };
    //
    //     let default_geometry =
    //         OgrSource::parse_default_geometry(&dataset_information, VectorDataType::MultiPoint)?;
    //
    //     let default_geometry =
    //         if let TypedGeometry::MultiPoint(multi_point) = default_geometry.0.unwrap() {
    //             multi_point
    //         } else {
    //             panic!("invalid geometry type");
    //         };
    //
    //     assert_eq!(default_geometry, MultiPoint::new(vec![(0.0, 1.0).into()])?);
    //
    //     Ok(())
    // }

    #[tokio::test]
    async fn ne_10m_ports_bbox_filter() -> Result<()> {
        let data_set = DataSetId::Internal(InternalDataSetId::new());
        let mut exe_ctx = MockExecutionContext::default();
        exe_ctx.add_loading_info(
            data_set.clone(),
            Box::new(MockLoadingInfo {
                info: OgrSourceDataset::load_dataset("ne_10m_ports")?,
                meta: VectorResultDescriptor {
                    // TODO: load from file?!
                    data_type: VectorDataType::MultiPoint,
                    spatial_reference: SpatialReference::wgs84().into(),
                },
            }),
        );

        let source = OgrSource {
            params: OgrSourceParameters {
                data_set,
                attribute_projection: None,
            },
        }
        .boxed()
        .initialize(&exe_ctx)?;

        assert_eq!(
            source.result_descriptor().data_type,
            VectorDataType::MultiPoint
        );
        assert_eq!(
            source.result_descriptor().spatial_reference,
            SpatialReference::wgs84().into()
        );

        let query_processor = source.query_processor()?.multi_point().unwrap();

        let context = MockQueryContext::new(usize::MAX);
        let query = query_processor.query(
            QueryRectangle {
                bbox: BoundingBox2D::new((1.85, 50.88).into(), (4.82, 52.95).into())?,
                time_interval: Default::default(),
                spatial_resolution: SpatialResolution::new(1., 1.)?,
            },
            &context,
        );

        let result: Vec<MultiPointCollection> = query.try_collect().await?;

        assert_eq!(result.len(), 1);
        assert_eq!(result[0].len(), 10);

        let coordinates = MultiPoint::many(vec![
            (2.933_686_69, 51.23),
            (3.204_593_64_f64, 51.336_388_89),
            (4.651_413_428, 51.805_833_33),
            (4.11, 51.95),
            (4.386_160_188, 50.886_111_11),
            (3.767_373_38, 51.114_444_44),
            (4.293_757_362, 51.297_777_78),
            (1.850_176_678, 50.965_833_33),
            (2.170_906_949, 51.021_666_67),
            (4.292_873_969, 51.927_222_22),
        ])?;

        assert_eq!(
            result[0],
            MultiPointCollection::from_data(
                coordinates,
                vec![Default::default(); 10],
                HashMap::new(),
            )?
        );

        Ok(())
    }

    #[tokio::test]
    async fn ne_10m_ports_columns() -> Result<()> {
        let id = DataSetId::Internal(InternalDataSetId::new());
        let mut exe_ctx = MockExecutionContext::default();
        exe_ctx.add_loading_info(
            id.clone(),
            Box::new(MockLoadingInfo {
                info: OgrSourceDataset::load_dataset("ne_10m_ports_with_columns")?,
                meta: VectorResultDescriptor {
                    // TODO: load from file?!
                    data_type: VectorDataType::MultiPoint,
                    spatial_reference: SpatialReference::wgs84().into(),
                },
            }),
        );

        let source = OgrSource {
            params: OgrSourceParameters {
                data_set: id.clone(),
                attribute_projection: None,
            },
        }
        .boxed()
        .initialize(&exe_ctx)?;

        assert_eq!(
            source.result_descriptor().data_type,
            VectorDataType::MultiPoint
        );
        assert_eq!(
            source.result_descriptor().spatial_reference,
            SpatialReference::wgs84().into()
        );

        let query_processor = source.query_processor()?.multi_point().unwrap();

        let context = MockQueryContext::new(usize::MAX);
        let query = query_processor.query(
            QueryRectangle {
                bbox: BoundingBox2D::new((1.85, 50.88).into(), (4.82, 52.95).into())?,
                time_interval: Default::default(),
                spatial_resolution: SpatialResolution::new(1., 1.)?,
            },
            &context,
        );

        let result: Vec<MultiPointCollection> = query.try_collect().await?;

        assert_eq!(result.len(), 1);
        assert_eq!(result[0].len(), 10);

        let coordinates = MultiPoint::many(vec![
            (2.933_686_69, 51.23),
            (3.204_593_64_f64, 51.336_388_89),
            (4.651_413_428, 51.805_833_33),
            (4.11, 51.95),
            (4.386_160_188, 50.886_111_11),
            (3.767_373_38, 51.114_444_44),
            (4.293_757_362, 51.297_777_78),
            (1.850_176_678, 50.965_833_33),
            (2.170_906_949, 51.021_666_67),
            (4.292_873_969, 51.927_222_22),
        ])?;

        let natlscale = FeatureData::NullableNumber(
            [5.0_f64, 5.0, 5.0, 10.0, 20.0, 20.0, 30.0, 30.0, 30.0, 30.0]
                .iter()
                .map(|v| Some(*v))
                .collect(),
        );

        let scalerank = FeatureData::NullableDecimal(
            [8, 8, 8, 7, 6, 6, 5, 5, 5, 5]
                .iter()
                .map(|v| Some(*v))
                .collect(),
        );

        let featurecla = FeatureData::NullableText(
            [
                "Port", "Port", "Port", "Port", "Port", "Port", "Port", "Port", "Port", "Port",
            ]
            .iter()
            .map(|&v| Some(v.to_string()))
            .collect(),
        );

        let website = FeatureData::NullableText(
            [
                "www.portofoostende.be",
                "www.zeebruggeport.be",
                "",
                "",
                "www.portdebruxelles.irisnet.be",
                "www.havengent.be",
                "www.portofantwerp.be",
                "www.calais-port.com",
                "www.portdedunkerque.fr",
                "www.portofrotterdam.com",
            ]
            .iter()
            .map(|&v| Some(v.to_string()))
            .collect(),
        );

        let name = FeatureData::NullableText(
            [
                "Oostende (Ostend)",
                "Zeebrugge",
                "Dordrecht",
                "Europoort",
                "Brussel (Bruxelles)",
                "Gent (Ghent)",
                "Antwerpen",
                "Calais",
                "Dunkerque",
                "Rotterdam",
            ]
            .iter()
            .map(|&v| Some(v.to_string()))
            .collect(),
        );

        assert_eq!(
            result[0],
            MultiPointCollection::from_data(
                coordinates,
                vec![Default::default(); 10],
                [
                    ("natlscale".to_string(), natlscale),
                    ("scalerank".to_string(), scalerank),
                    ("featurecla".to_string(), featurecla),
                    ("website".to_string(), website),
                    ("name".to_string(), name),
                ]
                .iter()
                .cloned()
                .collect(),
            )?
        );

        Ok(())
    }

    #[tokio::test]
    async fn ne_10m_ports() -> Result<()> {
        let id = DataSetId::Internal(InternalDataSetId::new());
        let mut exe_ctx = MockExecutionContext::default();
        exe_ctx.add_loading_info(
            id.clone(),
            Box::new(MockLoadingInfo {
                info: OgrSourceDataset::load_dataset("ne_10m_ports")?,
                meta: VectorResultDescriptor {
                    // TODO: load from file?!
                    data_type: VectorDataType::MultiPoint,
                    spatial_reference: SpatialReference::wgs84().into(),
                },
            }),
        );

        let source = OgrSource {
            params: OgrSourceParameters {
                data_set: id.clone(),
                attribute_projection: None,
            },
        }
        .boxed()
        .initialize(&exe_ctx)?;

        assert_eq!(
            source.result_descriptor().data_type,
            VectorDataType::MultiPoint
        );
        assert_eq!(
            source.result_descriptor().spatial_reference,
            SpatialReference::wgs84().into()
        );

        let query_processor = source.query_processor()?.multi_point().unwrap();

        let context = MockQueryContext::new(usize::MAX);
        let query = query_processor.query(
            QueryRectangle {
                bbox: BoundingBox2D::new((-180.0, -90.0).into(), (180.0, 90.0).into())?,
                time_interval: Default::default(),
                spatial_resolution: SpatialResolution::new(1., 1.)?,
            },
            &context,
        );

        let result: Vec<MultiPointCollection> = query.try_collect().await?;

        assert_eq!(result.len(), 1);
        assert_eq!(result[0].len(), 1081);

        let coordinates = MultiPoint::many(vec![
            (-69.923_557_13, 12.4375),
            (-58.951_413_43, -34.153_333_33),
            (-59.004_947, -34.098_888_89),
            (-62.100_883_39, -38.894_444_44),
            (-62.300_530_04, -38.783_055_56),
            (-62.259_893_99, -38.791_944_44),
            (-61.852_296_82, 17.122_777_78),
            (115.738_103_7, -32.0475),
            (151.209_540_6, -33.973_055_56),
            (151.284_216_7, -23.851_111_11),
            (2.933_686_69, 51.23),
            (3.204_593_64_f64, 51.336_388_89),
            (27.458_303_89, 42.47),
            (50.607_597_17, 26.198_611_11),
            (50.658_833_92, 26.158_611_11),
            (-64.673_027_09, 32.379_444_44),
            (-38.473_203_77, -3.7075),
            (-43.124_617_2, -22.879_166_67),
            (-48.635_453_47, -26.238_055_56),
            (-65.467_726_74, 47.034_444_44),
            (-53.956_890_46, 48.163_333_33),
            (-124.924_440_5, 49.670_833_33),
            (-123.434_393_4, 48.436_388_89),
            (-55.751_060_07, 47.100_277_78),
            (-60.239_340_4, 46.208_888_89),
            (-64.924_617_2, 47.796_388_89),
            (-71.052_650_18, 48.43),
            (-57.936_336_87, 48.960_555_56),
            (-65.752_296_82, 44.625_277_78),
            (-53.217_020_02, 47.690_277_78),
            (-62.704_416_96, 45.674_722_22),
            (-65.317_726_74, 43.749_722_22),
            (-73.118_080_09, 46.041_111_11),
            (-56.059_893_99, 49.499_722_22),
            (-52.692_343_93, 47.5625),
            (-73.153_356_89, -37.028_333_33),
            (-73.158_480_57, -37.098_055_56),
            (-73.102_296_82, -36.705_277_78),
            (-71.618_080_09, -33.5875),
            (121.441_813_9, 28.690_277_78),
            (119.585_983_5, 39.906_666_67),
            (114.26702, 22.574_166_67),
            (122.235_100_1, 40.695_833_33),
            (-83.074_087_16, 10.005_555_56),
            (-75.703_356_89, 20.919_166_67),
            (-79.469_316_84, 22.529_166_67),
            (-80.007_597_17, 22.940_277_78),
            (-77.239_517_08, 21.563_055_56),
            (33.940_047_11, 35.127_777_78),
            (8.707_243_816, 53.864_722_22),
            (9.835_806_832, 54.473_611_11),
            (8.489_517_079, 53.4875),
            (7.368_963_486, 53.096_388_89),
            (11.439_163_72, 53.906_388_89),
            (10.806_890_46, 55.298_888_89),
            (12.617_020_02, 56.034_444_44),
            (10.524_970_55, 55.466_388_89),
            (10.788_103_65, 55.306_944_44),
            (10.541_460_54, 57.437_777_78),
            (9.504_416_961, 55.251_111_11),
            (9.868_433_451, 55.854_166_67),
            (11.085_983_51, 55.669_444_44),
            (9.493_404_005, 55.492_777_78),
            (11.121_083_63, 54.832_222_22),
            (11.857_067_14, 54.770_833_33),
            (10.052_650_18, 56.460_277_78),
            (10.704_947, 54.939_722_22),
            (10.617_020_02, 55.058_611_11),
            (9.551_943_463, 55.705_555_56),
            (10.588_810_37, 57.718_611_11),
            (-70.700_530_04, 19.803_611_11),
            (-70.018_080_09, 18.420_277_78),
            (0.071_260_306, 35.934_444_44),
            (31.759_187_28, 31.466_666_67),
            (33.941_283_86, 26.742_222_22),
            (-5.400_353_357, 36.147_777_78),
            (-5.920_023_557, 43.578_611_11),
            (-8.250_883_392, 43.479_722_22),
            (-6.935_806_832, 37.192_777_78),
            (-1.918_786_808, 43.323_333_33),
            (-6.334_570_082, 36.619_444_44),
            (-6.258_833_922, 36.52),
            (26.941_813_9, 60.461_111_11),
            (24.616_666_67, 65.683_055_56),
            (-1.142_343_934, 44.659_166_67),
            (0.073_380_448, 49.365_833_33),
            (0.369_493_522, 49.761_944_44),
            (-1.223_910_483, 46.157_222_22),
            (-2.022_850_412, 48.644_444_44),
            (3.710_247_35, 43.404_722_22),
            (-4.756_713_781, 55.954_722_22),
            (-1.986_513_545, 50.714_444_44),
            (-5.053_533_569, 50.152_777_78),
            (-3.171_790_342, 55.9825),
            (-2.467_903_416, 56.704_444_44),
            (-2.984_746_761, 51.558_888_89),
            (-1.356_183_746, 54.906_944_44),
            (-1.157_067_138, 54.608_055_56),
            (41.652_826_86, 42.155),
            (23.656_537_1, 37.937_222_22),
            (23.633_686_69, 37.941_111_11),
            (23.643_050_65, 37.934_444_44),
            (-61.750_530_04, 12.047_222_22),
            (-52.271_967_02, 4.853_055_556),
            (14.540_753_83, 45.299_722_22),
            (13.634_923_44, 45.080_555_56),
            (15.891_637_22, 43.726_388_89),
            (-72.703_710_25, 19.448_333_33),
            (131.242_520_6, -0.876_944_444),
            (76.310_424_03, 9.491_944_444),
            (82.274_617_2, 16.977_777_78),
            (78.187_043_58, 8.758_333_333),
            (-8.471_260_306, 54.271_666_67),
            (13.938_280_33, 37.090_277_78),
            (8.307_950_53, 40.562_777_78),
            (14.160_070_67, 40.803_333_33),
            (16.287_750_29, 41.325_555_56),
            (17.956_007_07, 40.646_388_89),
            (17.123_380_45, 39.086_111_11),
            (17.975_677_27, 40.055_833_33),
            (8.026_914_016, 43.882_777_78),
            (9.409_363_958, 41.213_333_33),
            (9.850_353_357, 44.087_222_22),
            (12.435_453_47, 37.789_722_22),
            (15.559_187_28, 38.200_277_78),
            (16.587_750_29, 41.208_333_33),
            (13.552_650_18, 45.788_611_11),
            (17.300_353_36, 40.956_111_11),
            (12.902_473_5, 43.920_833_33),
            (8.392_167_256, 40.843_611_11),
            (12.250_353_36, 44.462_222_22),
            (15.287_573_62, 37.066_111_11),
            (17.188_987_04, 40.488_055_56),
            (14.442_873_97, 40.75),
            (129.950_353_4, 32.901_666_67),
            (135.383_333_3, 34.691_388_89),
            (137.108_480_6, 36.775_833_33),
            (133.006_183_7, 34.068_055_56),
            (132.235_276_8, 34.176_944_44),
            (135.188_457, 34.153_055_56),
            (136.606_537_1, 36.616_944_44),
            (139.743_757_4, 35.506_388_89),
            (130.873_557_1, 33.908_333_33),
            (135.385_276_8, 35.481_666_67),
            (136.553_356_9, 34.608_055_56),
            (135.193_404, 35.543_333_33),
            (140.954_063_6, 42.335_833_33),
            (139.124_793_9, 37.955),
            (131.869_316_8, 33.251_388_89),
            (129.707_773_9, 33.156_944_44),
            (138.509_894, 35.014_444_44),
            (135.133_333_3, 34.116_388_89),
            (135.127_090_7, 34.223_055_56),
            (139.654_417, 35.304_444_44),
            (80.224_970_55, 6.033_333_333),
            (21.537_043_58, 57.403_055_56),
            (-92.652_120_14, 18.530_277_78),
            (-94.534_570_08, 17.975_833_33),
            (-94.400_530_04, 18.1275),
            (-112.258_480_6, 27.339_166_67),
            (-89.670_553_59, 21.313_611_11),
            (-97.370_553_59, 20.940_555_56),
            (103.459_187_3, 4.249_444_444),
            (4.783_686_69, 52.958_055_56),
            (4.651_413_428, 51.805_833_33),
            (6.955_477_032, 53.320_555_56),
            (8.757_420_495, 58.454_166_67),
            (10.224_970_55, 59.736_666_67),
            (11.375_323_91, 59.118_055_56),
            (16.541_637_22, 68.789_166_67),
            (10.025_500_59, 59.045_277_78),
            (10.652_826_86, 59.432_222_22),
            (10.224_970_55, 59.123_611_11),
            (10.404_947, 59.265),
            (172.710_247_3, -43.606_111_11),
            (59.420_553_59, 22.656_666_67),
            (56.737_926_97, 24.378_333_33),
            (-79.568_786_81, 8.955_555_556),
            (-79.904_770_32_f64, 9.350_277_778),
            (-82.434_570_08, 8.365),
            (-77.141_813_9, -12.045_277_78),
            (-72.104_240_28, -16.997_777_78),
            (14.268_610_13, 53.905),
            (-8.692_873_969, 41.185),
            (-8.821_436_985, 38.489_722_22),
            (-8.719_670_2, 40.643_611_11),
            (-8.823_027_091, 41.686_388_89),
            (28.083_863_37, 45.441_666_67),
            (132.907_597_2, 42.804_722_22),
            (32.404_947, 67.135),
            (142.040_047_1, 47.050_555_56),
            (142.758_480_6, 46.626_666_67),
            (29.767_373_38, 59.986_944_44),
            (132.886_160_2, 42.8),
            (37.804_416_96, 44.715),
            (39.066_666_67, 44.091_944_44),
            (49.670_906_95, 27.028_611_11),
            (49.673_027_09, 27.087_777_78),
            (48.522_497_06, 28.415),
            (12.476_383_98, 56.889_444_44),
            (14.305_477_03, 55.925_555_56),
            (17.938_810_37, 62.640_833_33),
            (12.541_460_54, 56.198_611_11),
            (14.858_303_89, 56.1625),
            (15.585_983_51, 56.16),
            (17.958_127_21, 58.913_333_33),
            (16.470_730_27, 57.265),
            (17.107_950_53, 58.661_666_67),
            (21.470_376_91, 65.308_888_89),
            (17.659_187_28, 59.169_722_22),
            (13.151_590_11, 55.368_055_56),
            (11.904_770_32_f64, 58.348_055_56),
            (13.820_730_27, 55.421_388_89),
            (100.584_923_4, 13.695_833_33),
            (100.890_930_5, 13.073_888_89),
            (100.918_610_1, 13.171_388_89),
            (-61.489_517_08, 10.388_333_33),
            (34.640_577_15, 36.796_944_44),
            (36.773_203_77, 46.751_388_89),
            (36.485_630_15, 45.355),
            (-122.359_010_6, 37.913_888_89),
            (-75.519_846_88, 39.716_666_67),
            (-70.968_963_49, 42.241_388_89),
            (-159.353_003_5, 21.953_888_89),
            (-121.888_987, 36.605_555_56),
            (-77.952_650_18, 34.191_944_44),
            (-75.122_673_73, 39.903_611_11),
            (-74.102_473_5, 40.6625),
            (-76.555_653_71, 39.2325),
            (-81.559_187_28, 30.380_833_33),
            (-76.426_207_3, 36.980_555_56),
            (-93.957_067_14, 29.843_055_56),
            (-76.288_280_33, 36.816_666_67),
            (-77.952_650_18, 34.191_944_44),
            (-93.957_067_14, 29.843_055_56),
            (-77.037_220_26, 38.801_111_11),
            (-76.426_207_3, 36.980_555_56),
            (-122.608_657_2, 47.651_388_89),
            (-122.703_886_9, 45.634_722_22),
            (-64.590_400_47, 10.249_166_67),
            (121.725_836_966_943_46, 25.220_760_141_757_456),
            (-13.623_954_376_704_255, 28.948_964_844_057_482),
            (-64.928_415_300_364_52, 18.332_123_222_010_704),
            (-62.750_002_499_299_285, 17.278_827_021_185_45),
            (-90.056_371_243_811_14, 29.934_199_968_138_62),
            (-78.727_663_615_817_95, 26.538_410_634_413_9),
            (-77.56, 44.1),
            (-81.73, 43.75),
            (-79.91, 44.75),
            (-86.48, 42.11),
            (-87.78, 42.73),
            (-87.6, 45.1),
            (-87.05, 45.76),
            (-121.5, 38.58),
            (1.73, 52.61),
            (-2.96, 56.46),
            (-3.83, 57.83),
            (-3.08, 58.43),
            (-5.46, 56.41),
            (-4.46, 54.15),
            (-7.31, 55.0),
            (-3.4, 54.86),
            (13.093_757_36, -7.833_055_556),
            (12.190_223_79, -5.55),
            (12.320_376_91, -6.121_388_889),
            (19.453_003_53, 41.307_777_78),
            (-68.918_256_77, 12.119_166_67),
            (56.356_537_1, 25.178_333_33),
            (-67.508_480_57, -46.433_055_56),
            (-65.904_063_6, -47.755_555_56),
            (-69.218_256_77, -51.611_666_67),
            (-67.702_473_5, -53.794_444_44),
            (-67.718_963_49, -49.299_722_22),
            (153.141_460_5, -30.3075),
            (121.893_404, -33.871_944_44),
            (137.756_713_8, -32.488_611_11),
            (148.25053, -20.020_833_33),
            (152.388_457, -24.767_222_22),
            (139.737_927, -17.553_611_11),
            (113.642_874, -24.895),
            (145.243_757_4, -15.459_722_22),
            (123.605_123_7, -17.292_222_22),
            (149.905_300_4, -37.071_944_44),
            (146.820_200_2, -41.109_722_22),
            (114.600_706_7, -28.772_777_78),
            (140.833_333_3, -17.489_444_44),
            (137.639_517_1, -35.655),
            (152.906_007_1, -25.295),
            (145.320_553_6, -42.158_333_33),
            (89.585_983_51, 22.486_944_44),
            (-37.039_517_08, -10.925_277_78),
            (-38.521_436_98, -3.7175),
            (-51.042_697_29, 0.032_222_222),
            (-48.654_240_28, -26.898_888_89),
            (-52.323_733_8, -31.781_944_44),
            (-125.238_633_7, 50.031_944_44),
            (-60.342_343_93, 53.384_444_44),
            (-132.141_107_2, 54.006_666_67),
            (-67.571_260_31, 48.841_944_44),
            (-84.543_050_65, 73.068_611_11),
            (-65.834_923_44, 48.138_611_11),
            (-127.483_686_7, 50.721_111_11),
            (-61.355_653_71, 45.61),
            (-123.166_666_7, 49.683_055_56),
            (-58.540_753_83, 48.535_277_78),
            (-129.989_517_1, 55.928_611_11),
            (-126.654_063_6, 49.9175),
            (-131.819_670_2, 53.255_277_78),
            (-132.985_806_8, 69.431_388_89),
            (-73.825_677_27, -41.868_611_11),
            (-73.766_843_35, -42.482_777_78),
            (-70.634_393_4, -26.350_555_56),
            (-72.509_363_96, -51.731_111_11),
            (-70.484_570_08, -25.397_222_22),
            (113.671_083_6, 22.640_277_78),
            (120.221_260_3, 31.931_944_44),
            (119.408_480_6, 34.745_277_78),
            (109.50053, 18.239_722_22),
            (110.406_360_4, 21.169_722_22),
            (122.102_650_2, 30.003_333_33),
            (-6.617_020_024, 4.743_055_556),
            (-75.525_677_27, 10.403_333_33),
            (-75.585_276_8, 9.520_277_778),
            (-78.759_540_64_f64, 1.813_055_556),
            (-76.733_863_37, 8.087_777_778),
            (-74.502_296_82, 20.353_055_56),
            (-75.550_883_39, 20.713_333_33),
            (-82.793_227_33, 21.903_333_33),
            (7.891_283_863, 54.1775),
            (10.868_256_77, 53.952_222_22),
            (8.692_167_256, 56.952_777_78),
            (-80.720_906_95, -0.935_555_556),
            (-79.642_697_29, 0.989_444_444),
            (-13.858_833_92, 28.741_388_89),
            (-5.310_424_028, 35.890_277_78),
            (-2.922_850_412, 35.28),
            (-17.105_123_67, 28.088_055_56),
            (-17.766_666_67, 28.675_833_33),
            (24.474_617_2, 58.381_111_11),
            (27.689_870_44, 62.888_333_33),
            (29.777_090_69, 62.604_444_44),
            (27.874_793_88, 62.3125),
            (179.309_364, -16.817_777_78),
            (-1.620_376_914, 49.646_388_89),
            (-0.326_383_981, 49.190_555_56),
            (8.755_300_353, 42.565_833_33),
            (8.900_353_357, 41.676_944_44),
            (-4.108_127_208, 47.989_444_44),
            (-2.756_360_424, 47.643_888_89),
            (138.119_493_5, 9.513_333_333),
            (-2.707_773_852, 51.498_888_89),
            (-0.285_100_118, 53.743_611_11),
            (-1.590_930_506, 54.965),
            (-1.440_930_506, 54.994_444_44),
            (0.685_806_832, 51.434_722_22),
            (0.007_420_495, 5.631_944_444),
            (25.889_163_72, 40.841_388_89),
            (27.289_870_44, 36.894_444_44),
            (25.150_706_71, 37.087_777_78),
            (26.966_666_67, 37.754_444_44),
            (-45.238_103_65, 60.139_722_22),
            (-69.235_100_12, 77.466_944_44),
            (-57.521_790_34, 6.237_777_778),
            (-86.756_890_46, 15.793_888_89),
            (-87.455_830_39, 15.783_888_89),
            (14.457_597_17, 44.538_333_33),
            (-72.535_983_51, 18.231_666_67),
            (-74.107_067_14, 18.643_611_11),
            (131.020_376_9, -1.3075),
            (97.142_873_97, 5.166_666_667),
            (117.654_947, 4.145_555_556),
            (105.307_067_1, -5.460_277_778),
            (106.890_400_5, -6.101_388_889),
            (74.807_420_49, 12.926_944_44),
            (69.587_396_94, 21.639_444_44),
            (73.271_790_34, 17.001_944_44),
            (-9.456_183_746, 51.680_555_56),
            (-6.456_183_746, 52.341_111_11),
            (48.185_453_47, 30.4325),
            (-14.286_513_55, 64.660_555_56),
            (-14.008_833_92, 64.929_722_22),
            (-15.941_460_54, 66.456_388_89),
            (11.937_926_97, 36.833_333_33),
            (15.090_930_51, 37.495_833_33),
            (12.235_453_47, 41.755_833_33),
            (12.602_473_5, 35.499_166_67),
            (15.925_323_91, 41.624_166_67),
            (-77.106_713_78, 18.410_277_78),
            (-76.451_766_78, 18.181_111_11),
            (130.985_630_2, 30.731_666_67),
            (140.039_870_4, 39.762_222_22),
            (141.523_557_1, 40.545_833_33),
            (124.151_236_7, 24.335_555_56),
            (132.693_404, 33.855_277_78),
            (139.803_533_6, 38.939_444_44),
            (134.053_356_9, 34.355_277_78),
            (141.689_163_7, 45.410_555_56),
            (134.187_927, 35.540_277_78),
            (40.901_590_11, -2.268_055_556),
            (126.588_103_7, 35.959_722_22),
            (129.402_826_9, 36.019_722_22),
            (129.188_280_3, 37.433_611_11),
            (128.592_343_9, 38.206_944_44),
            (129.385_630_2, 35.487_777_78),
            (35.819_140_16, 34.455_277_78),
            (-10.052_650_18, 5.858_055_556),
            (13.193_580_68, 32.9075),
            (-9.634_923_439, 30.423_888_89),
            (-3.919_846_879, 35.247_777_78),
            (-15.933_863_37, 23.682_222_22),
            (50.276_207_3, -14.9),
            (48.018_786_81, -22.1425),
            (48.326_207_3, -21.249_166_67),
            (44.271_967_02, -20.288_611_11),
            (49.421_967_02, -18.157_222_22),
            (-111.336_866_9, 26.014_722_22),
            (-90.590_400_47, 19.8125),
            (-86.957_420_49, 20.495),
            (-110.310_424, 24.169_444_44),
            (-87.067_726_74, 20.624_444_44),
            (-113.542_343_9, 31.306_111_11),
            (-105.240_930_5, 20.659_166_67),
            (-94.418_963_49, 18.129_722_22),
            (94.723_380_45, 16.779_722_22),
            (40.667_196_7, -14.541_388_89),
            (40.484_923_44, -12.966_666_67),
            (36.877_090_69, -17.881_666_67),
            (57.489_870_44, -20.148_055_56),
            (102.123_380_4, 2.248_888_889),
            (101.788_633_7, 2.536_111_111),
            (14.500_530_04, -22.940_555_56),
            (8.316_843_345, 4.986_388_889),
            (6.586_866_902, 53.218_333_33),
            (23.237_043_58, 69.967_777_78),
            (16.123_733_8, 69.324_166_67),
            (12.201_943_46, 65.4725),
            (6.789_870_436, 58.088_611_11),
            (5.002_826_855, 61.597_777_78),
            (7.986_336_867, 58.141_944_44),
            (11.490_047_11, 64.464_166_67),
            (11.226_914_02, 64.860_555_56),
            (12.618_786_81, 66.021_666_67),
            (14.909_893_99, 68.568_333_33),
            (5.501_413_428, 59.78),
            (174.004_417, -41.285_555_56),
            (170.519_316_8, -45.875_833_33),
            (54.003_180_21, 16.941_666_67),
            (62.338_633_69, 25.112_222_22),
            (-82.237_573_62, 9.34),
            (-78.151_060_07, 8.413_611_111),
            (-78.607_773_85, -9.076_666_667),
            (-71.343_757_36, -17.646_944_44),
            (-72.010_247_35, -17.031_111_11),
            (-76.221_967_02, -13.733_055_56),
            (123.308_127_2, 9.311_944_444),
            (125.154_240_3, 6.086_111_111),
            (154.671_967, -5.431_944_444),
            (143.206_537_1, -9.068_333_333),
            (146.984_746_8, -6.741_111_111),
            (145.800_353_4, -5.213_333_333),
            (18.668_786_81, 54.393_333_33),
            (18.538_457_01, 54.533_333_33),
            (-67.157_067_14, 18.429_444_44),
            (-66.700_353_36, 18.481_388_89),
            (-67.156_890_46, 18.213_888_89),
            (-7.926_030_624, 37.010_555_56),
            (-151.75, -16.516_666_67),
            (28.816_843_35, 45.191_111_11),
            (61.559_187_28, 69.756_111_11),
            (177.538_633_7, 64.744_166_67),
            (170.277_090_7, 69.701_666_67),
            (-16.071_967_02, 14.129_444_44),
            (-16.268_080_09, 12.589_722_22),
            (15.623_733_8, 78.226_111_11),
            (156.838_810_4, -8.101_388_889),
            (157.726_030_6, -8.499_722_222),
            (42.541_107_18, -0.374_166_667),
            (13.520_200_24, 59.375_277_78),
            (13.159_363_96, 58.509_166_67),
            (21.251_766_78, 64.678_333_33),
            (20.267_726_74, 63.816_666_67),
            (-72.256_007_07, 21.762_777_78),
            (100.569_670_2, 7.228_611_111),
            (27.957_243_82, 40.354_166_67),
            (36.340_400_47, 41.299_722_22),
            (35.142_873_97, 42.023_333_33),
            (39.736_513_55, 41.005_555_56),
            (33.541_460_54, 44.618_888_89),
            (-135.322_320_4, 59.450_833_33),
            (-146.357_067_1, 61.103_611_11),
            (-84.986_690_22, 29.7275),
            (-76.474_263_84, 38.965),
            (-76.071_083_63, 38.574_166_67),
            (-122.783_686_7, 45.605_833_33),
            (-122.637_750_3, 47.5625),
            (-69.102_120_14, 44.103_055_56),
            (-122.001_413_4, 36.966_388_89),
            (-76.239_517_08, 36.7225),
            (-64.187_750_29, 10.474_166_67),
            (106.675_147_2, 20.867_222_22),
            (19.910_572_060_487_087, 39.621_950_140_387_334),
            (30.167_657_186_346_13, 31.334_923_292_880_035),
            (-5.824_954_241_841_614, 35.796_113_535_694_27),
            (-79.85, 43.25),
            (-83.03, 42.31),
            (-83.11, 42.28),
            (-80.93, 44.58),
            (-84.35, 46.51),
            (-83.93, 43.43),
            (-84.46, 45.65),
            (-84.35, 46.5),
            (-86.26, 43.23),
            (-87.33, 41.61),
            (-87.81, 42.36),
            (-88.56, 47.11),
            (-132.38, 56.46),
            (-132.95, 56.81),
            (24.56, 65.73),
            (21.58, 63.1),
            (22.23, 60.45),
            (21.01, 56.51),
            (4.11, 51.95),
            (-6.36, 58.18),
            (-9.16, 38.7),
            (-6.33, 36.8),
            (1.45, 38.9),
            (39.71, 47.16),
            (34.76, 32.06),
            (10.25, 36.8),
            (5.08, 36.75),
            (3.06, 36.76),
            (-16.51, 16.01),
            (3.3, 6.41),
            (40.73, -15.03),
            (42.75, 13.0),
            (39.46, 15.61),
            (34.95, 29.55),
            (47.96, 29.38),
            (72.83, 18.83),
            (72.93, 18.95),
            (76.23, 9.96),
            (80.3, 13.1),
            (88.31, 22.55),
            (98.4, 7.83),
            (100.35, 5.41),
            (98.68, 3.78),
            (110.41, -6.95),
            (123.58, -10.16),
            (110.35, 1.56),
            (113.96, 4.38),
            (116.06, 5.98),
            (118.11, 5.83),
            (119.4, -5.13),
            (125.61, 7.06),
            (118.75, 32.08),
            (114.28, 30.58),
            (112.98, 28.2),
            (135.16, 48.5),
            (158.65, 53.05),
            (12.135_453_47, -15.193_611_11),
            (-62.270_906_95, -38.791_388_89),
            (-57.890_223_79, -34.855_277_78),
            (-68.300_883_39, -54.809_444_44),
            (-65.033_333_33, -42.736_111_11),
            (-170.687_927, -14.274_166_67),
            (149.223_733_8, -21.108_333_33),
            (135.869_493_5, -34.718_333_33),
            (138.007_243_8, -33.176_944_44),
            (117.886_690_2, -35.031_666_67),
            (115.470_906_9, -20.725_833_33),
            (115.651_236_7, -33.315_277_78),
            (145.908_127_2, -41.052_777_78),
            (144.387_396_9, -38.126_666_67),
            (151.251_766_8, -23.83),
            (151.769_140_2, -32.9075),
            (150.893_580_7, -34.4625),
            (141.609_364, -38.349_166_67),
            (142.218_963_5, -10.585_555_56),
            (146.824_793_9, -19.250_833_33),
            (141.866_666_7, -12.67),
            (137.590_753_8, -33.038_333_33),
            (128.100_883_4, -15.451_388_89),
            (4.386_160_188, 50.886_111_11),
            (3.767_373_38, 51.114_444_44),
            (-39.025_677_27, -14.780_277_78),
            (-35.722_320_38, -9.678_888_889),
            (-35.2, -5.783_055_556),
            (-52.076_207_3, -32.056_111_11),
            (-40.335_100_12, -20.323_333_33),
            (-127.688_810_4, 52.350_833_33),
            (-53.986_866_9, 47.293_055_56),
            (-65.65, 47.616_666_67),
            (-64.437_220_26, 48.824_444_44),
            (-124.819_316_8, 49.23),
            (-124.524_793_9, 49.835),
            (-66.383_863_37, 50.206_388_89),
            (-60.203_003_53, 46.141_944_44),
            (-72.538_987_04, 46.335_833_33),
            (-66.120_906_95, 43.835_555_56),
            (-68.508_127_21, 48.477_777_78),
            (-69.568_080_09, 47.846_666_67),
            (-55.577_090_69, 51.366_666_67),
            (-63.787_043_58, 46.388_611_11),
            (-70.321_967_02, -18.473_055_56),
            (-70.205_653_71, -22.086_111_11),
            (109.070_553_6, 21.458_611_11),
            (113.001_943_5, 22.5025),
            (120.884_746_8, 27.998_333_33),
            (121.388_987, 37.571_111_11),
            (113.584_216_7, 22.239_722_22),
            (-74.217_020_02, 11.251_944_44),
            (-77.053_356_89, 3.883_055_556),
            (-23.503_180_21, 14.944_722_22),
            (-83.166_666_67, 8.637_777_778),
            (-80.453_710_25, 22.14),
            (-77.133_510_01, 20.3375),
            (-81.537_043_58, 23.051_388_89),
            (-75.856_713_78, 20.001_666_67),
            (7.192_873_969, 53.346_111_11),
            (9.436_866_902, 54.803_333_33),
            (8.122_143_698, 53.53),
            (8.433_863_369, 55.465_555_56),
            (10.386_866_9, 55.4175),
            (9.776_737_338, 54.906_944_44),
            (14.687_750_29, 55.096_111_11),
            (-71.086_513_55, 18.212_222_22),
            (-71.654_947, 17.925_277_78),
            (-0.636_690_224, 35.7125),
            (-8.387_926_973, 43.363_055_56),
            (-2.471_260_306, 36.832_222_22),
            (-5.688_633_687, 43.558_611_11),
            (-1.986_866_902, 43.322_777_78),
            (-3.804_946_996, 43.442_222_22),
            (1.220_200_236, 41.096_111_11),
            (25.454_593_64_f64, 65.015_833_33),
            (-1.493_757_362, 43.519_722_22),
            (1.575_500_589, 50.723_611_11),
            (-4.471_436_985, 48.380_555_56),
            (7.009_187_279, 43.548_055_56),
            (-1.617_550_059, 49.652_222_22),
            (1.085_983_51, 49.926_388_89),
            (-1.601_060_071, 48.834_722_22),
            (-1.157_773_852, 46.146_666_67),
            (-3.352_120_141, 47.734_166_67),
            (-3.834_923_439, 48.585_277_78),
            (-0.953_003_534, 45.949_166_67),
            (5.904_770_318, 43.110_555_56),
            (9.500_883_392, 0.288_333_333),
            (-2.074_617_197, 57.142_222_22),
            (-3.007_243_816, 53.436_388_89),
            (-4.154_063_604, 50.364_722_22),
            (-1.1, 50.8075),
            (41.650_530_04, 41.648_888_89),
            (24.401_943_46, 40.931_388_89),
            (26.137_750_29, 38.377_222_22),
            (22.108_127_21, 37.022_777_78),
            (21.734_923_44, 38.254_444_44),
            (22.936_690_22, 39.352_777_78),
            (-52.119_140_16, 70.674_722_22),
            (-88.604_063_6, 15.728_333_33),
            (13.834_746_76, 44.871_666_67),
            (14.422_320_38, 45.3275),
            (16.425_500_59, 43.515),
            (114.555_300_4, -3.321_944_444),
            (107.627_090_7, -2.75),
            (92.723_910_48, 11.672_222_22),
            (70.222_320_38, 23.013_611_11),
            (79.822_320_38, 11.914_166_67),
            (-8.424_440_518, 51.901_111_11),
            (-9.043_757_362, 53.27),
            (50.836_866_9, 28.984_722_22),
            (13.492_343_93, 43.618_333_33),
            (16.855_300_35, 41.136_944_44),
            (9.107_597_173, 39.204_166_67),
            (9.517_903_416, 40.922_777_78),
            (14.223_733_8, 42.467_777_78),
            (15.643_757_36, 38.124_444_44),
            (12.503_886_93, 38.013_611_11),
            (140.742_874, 40.831_388_89),
            (140.709_010_6, 41.787_777_78),
            (130.568_786_8, 31.5925),
            (133.557_067_1, 33.524_166_67),
            (144.352_296_8, 42.988_611_11),
            (133.259_540_6, 33.970_833_33),
            (131.676_030_6, 33.272_222_22),
            (130.901_060_1, 33.934_444_44),
            (141.653_356_9, 42.6375),
            (137.222_673_7, 36.757_222_22),
            (131.237_750_3, 33.938_333_33),
            (40.123_027_09, -3.213_611_111),
            (81.203_886_93, 8.558_333_333),
            (21.134_216_73, 55.687_222_22),
            (-9.242_697_291, 32.3075),
            (-116.622_850_4, 31.850_833_33),
            (-110.868_786_8, 27.919_166_67),
            (-104.300_883_4, 19.070_555_56),
            (-95.201_943_46, 16.157_222_22),
            (145.734_923_4, 15.225_833_33),
            (-17.041_813_9, 20.9075),
            (15.153_710_25, -26.637_777_78),
            (-83.756_890_46, 12.011_944_44),
            (6.171_613_663, 62.4725),
            (29.717_726_74, 70.634_166_67),
            (14.372_673_73, 67.288_888_89),
            (23.671_083_63, 70.667_222_22),
            (5.255_653_71, 59.412_222_22),
            (30.055_653_71, 69.728_333_33),
            (7.733_333_333, 63.115),
            (14.123_733_8, 66.315),
            (7.157_420_495, 62.736_388_89),
            (13.186_866_9, 65.851_944_44),
            (17.418_610_13, 68.438_611_11),
            (5.737_220_259, 58.978_888_89),
            (29.737_573_62, 70.071_111_11),
            (31.103_886_93, 70.373_333_33),
            (174.037_750_3, -39.057_222_22),
            (178.022_497_1, -38.6725),
            (171.20053, -42.444_722_22),
            (176.918_080_1, -39.475),
            (176.174_087_2, -37.659_444_44),
            (174.989_517_1, -39.944_166_67),
            (171.591_283_9, -41.750_277_78),
            (174.342_697_3, -35.751_111_11),
            (171.254_240_3, -44.389_166_67),
            (-81.274_617_2, -4.573_055_556),
            (123.619_846_9, 12.368_055_56),
            (120.274_793_9, 14.808_333_33),
            (150.451_060_1, -10.312_777_78),
            (150.786_690_2, -2.584_722_222),
            (155.626_914, -6.215_277_778),
            (152.185_100_1, -4.241_111_111),
            (141.292_343_9, -2.683_611_111),
            (-66.610_247_35, 17.968_055_56),
            (-8.867_020_024, 37.942_777_78),
            (-28.621_967_02, 38.53),
            (40.556_360_42, 64.5425),
            (33.041_460_54, 68.9725),
            (128.872_850_4, 71.643_055_56),
            (42.535_276_8, 16.890_277_78),
            (45.0, 10.440_833_33),
            (-57.001_766_78, 5.951_666_667),
            (13.001_590_11, 55.625_555_56),
            (17.192_697_29, 60.684_444_44),
            (12.85, 56.655),
            (12.687_573_62, 56.033_333_33),
            (17.118_610_13, 61.721_666_67),
            (16.369_140_16, 56.659_166_67),
            (18.725_853_95, 63.276_111_11),
            (15.3, 56.174_722_22),
            (17.089_340_4, 61.308_333_33),
            (16.651_943_46, 57.755_833_33),
            (18.274_617_2, 57.635_555_56),
            (27.507_950_53, 40.9675),
            (39.103_180_21, -5.065_555_556),
            (32.607_420_49, 46.618_611_11),
            (-57.842_167_26, -34.471_666_67),
            (-145.756_360_4, 60.55),
            (-131.671_260_3, 55.346_944_44),
            (-68.769_846_88, 44.791_944_44),
            (-121.323_027_1, 37.950_555_56),
            (-73.176_383_98, 41.1725),
            (-72.909_540_64_f64, 41.286_388_89),
            (-80.108_657_24, 26.084_444_44),
            (-81.122_497_06, 32.110_833_33),
            (-70.239_517_08, 43.653_333_33),
            (-89.088_457_01, 30.358_611_11),
            (-70.768_610_13, 43.0875),
            (-74.137_220_26, 40.7),
            (-123.826_207_3, 46.189_444_44),
            (-80.108_657_24, 26.084_444_44),
            (-97.404_593_64_f64, 27.812_777_78),
            (-88.537_220_26, 30.351_388_89),
            (-122.404_240_3, 47.267_222_22),
            (-94.084_216_73, 30.077_777_78),
            (-122.900_706_7, 47.053_333_33),
            (-123.435_100_1, 48.130_833_33),
            (-122.753_180_2, 48.114_444_44),
            (-67.993_050_65, 10.477_222_22),
            (49.143_757_36, 14.522_222_22),
            (27.904_770_32_f64, -33.025_277_78),
            (21.418_256_77, -34.375_277_78),
            (32.056_183_75, -28.804_722_22),
            (-80.1, 42.15),
            (-83.86, 43.6),
            (-87.88, 43.03),
            (-124.21, 43.36),
            (-135.33, 57.05),
            (-152.4, 57.78),
            (13.569_316_84, -12.336_944_44),
            (54.372_673_73, 24.525),
            (-67.459_893_99, -45.855_833_33),
            (-57.533_333_33, -38.042_777_78),
            (145.775_500_6, -16.929_722_22),
            (122.209_187_3, -18.0025),
            (146.367_550_1, -41.167_777_78),
            (147.335_806_8, -42.880_277_78),
            (4.293_757_362, 51.297_777_78),
            (27.888_633_69, 43.194_444_44),
            (-88.201_943_46, 17.479_722_22),
            (-64.776_383_98, 32.291_111_11),
            (-48.484_746_76, -1.451_666_667),
            (-48.519_140_16, -25.500_833_33),
            (-51.224_087_16, -30.0175),
            (-34.868_963_49, -8.053_611_111),
            (-38.504_770_32_f64, -12.958_611_11),
            (-46.300_530_04, -23.968_888_89),
            (-63.118_963_49, 46.231_666_67),
            (-63.574_440_52, 44.656_944_44),
            (-123.926_384, 49.169_444_44),
            (-71.209_010_6, 46.805_833_33),
            (-123.406_537_1, 48.431_111_11),
            (-130.337_043_6, 54.309_722_22),
            (-66.059_893_99, 45.267_777_78),
            (-70.403_710_25, -23.650_277_78),
            (-70.151_766_78, -20.202_777_78),
            (-72.954_416_96, -41.483_611_11),
            (110.274_970_6, 20.027_777_78),
            (121.553_356_9, 29.866_666_67),
            (118.020_023_6, 24.45),
            (-3.966_666_667, 5.233_055_556),
            (9.685_630_153, 4.055),
            (11.826_914_02, -4.784_444_444),
            (-74.756_183_75, 10.967_222_22),
            (43.243_227_33, -11.701_388_89),
            (-82.756_007_07, 23.006_388_89),
            (33.639_340_4, 34.924_166_67),
            (33.017_726_74, 34.65),
            (8.751_060_071, 53.0975),
            (9.958_480_565, 53.524_722_22),
            (43.135_630_15, 11.601_944_44),
            (10.005_300_35, 57.061_111_11),
            (9.740_577_15, 55.558_055_56),
            (-0.488_280_33, 38.335_277_78),
            (-3.026_914_016, 43.3425),
            (-0.318_433_451, 39.444_166_67),
            (-60.070_730_27, -51.955_555_56),
            (8.738_810_365, 41.92),
            (9.451_943_463, 42.7),
            (-0.553_180_212, 44.865_277_78),
            (1.850_176_678, 50.965_833_33),
            (2.170_906_949, 51.021_666_67),
            (0.235_100_118, 49.422_222_22),
            (9.433_686_69, 0.400_833_333),
            (8.785_276_796, -0.711_944_444),
            (-5.891_107_185, 54.620_555_56),
            (1.322_143_698, 51.120_833_33),
            (-4.234_746_761, 57.486_666_67),
            (-1.738_457_008, 4.884_166_667),
            (-61.727_090_69, 15.996_388_89),
            (-61.538_457_01, 16.233_888_89),
            (-16.570_376_91, 13.444_444_44),
            (9.738_103_651, 1.824_166_667),
            (25.141_107_18, 35.345_555_56),
            (22.917_726_74, 40.635),
            (-52.336_160_19, 4.935_277_778),
            (-52.624_263_84, 5.158_888_889),
            (-58.167_196_7, 6.819_444_444),
            (-87.940_223_79, 15.833_333_33),
            (15.219_316_84, 44.1175),
            (113.916_666_7, -7.616_666_667),
            (124.825_853_9, 1.481_944_444),
            (117.216_666_7, -1.05),
            (72.206_007_07, 21.77),
            (83.287_220_26, 17.693_333_33),
            (-8.633_333_333, 52.662_777_78),
            (56.204_240_28, 27.140_833_33),
            (-21.837_926_97, 64.148_333_33),
            (-14.004_240_28, 65.262_777_78),
            (13.754_240_28, 45.645),
            (132.421_437, 34.365_277_78),
            (135.238_103_7, 34.684_166_67),
            (129.859_540_6, 32.740_277_78),
            (141.016_666_7, 43.196_944_44),
            (139.788_457, 35.624_722_22),
            (-10.793_757_36, 6.345_555_556),
            (79.850_176_68, 6.951_388_889),
            (-7.600_176_678, 33.608_888_89),
            (7.420_906_949, 43.731_944_44),
            (-99.902_473_5, 16.844_444_44),
            (-106.393_404, 23.192_222_22),
            (-97.833_686_69, 22.236_944_44),
            (34.833_510_01, -19.819_166_67),
            (32.557_067_14, -25.972_777_78),
            (-16.021_436_98, 18.035_277_78),
            (-62.219_846_88, 16.703_333_33),
            (-61.056_890_46, 14.599_166_67),
            (166.425_853_9, -22.259_722_22),
            (7.003_180_212, 4.769_166_667),
            (-87.169_140_16, 12.481_944_44),
            (4.292_873_969, 51.927_222_22),
            (5.319_670_2, 60.396_944_44),
            (18.968_786_81, 69.655_833_33),
            (10.388_987_04, 63.437_777_78),
            (173.271_967, -41.259_722_22),
            (58.409_010_6, 23.606_666_67),
            (123.922_673_7, 10.306_388_89),
            (122.071_437, 6.902_777_778),
            (147.151_060_1, -9.467_222_222),
            (143.65053, -3.57),
            (-8.618_610_13, 41.141_111_11),
            (-25.658_833_92, 37.736_944_44),
            (-149.569_670_2, -17.531_111_11),
            (51.555_653_71, 25.298_055_56),
            (20.455_477_03, 54.7),
            (131.887_750_3, 43.094_444_44),
            (28.726_383_98, 60.705),
            (37.221_613_66, 19.615_833_33),
            (45.340_930_51, 2.028_888_889),
            (-55.138_987_04, 5.82),
            (11.870_023_56, 57.689_166_67),
            (22.158_303_89, 65.578_888_89),
            (16.225_677_27, 58.610_277_78),
            (1.284_923_439, 6.139_166_667),
            (27.153_886_93, 38.443_888_89),
            (120.307_067_1, 22.565_277_78),
            (120.503_886_9, 24.258_333_33),
            (30.737_043_58, 46.501_111_11),
            (-56.204_240_28, -34.900_555_56),
            (-134.670_023_6, 58.379_166_67),
            (-165.425_147_2, 64.498_333_33),
            (-155.068_610_1, 19.733_333_33),
            (-122.500_353_4, 48.740_555_56),
            (-95.202_120_14, 29.739_166_67),
            (-97.384_570_08, 25.957_222_22),
            (-122.96702, 46.112_777_78),
            (-61.242_873_97, 13.169_166_67),
            (-66.940_223_79, 10.602_777_78),
            (-71.588_280_33, 10.683_611_11),
            (108.223_203_8, 16.082_222_22),
            (168.305_830_4, -17.747_222_22),
            (-171.757_950_5, -13.828_333_33),
            (42.935_276_8, 14.833_611_11),
            (-75.7, 45.43),
            (-78.88, 42.88),
            (-81.71, 41.5),
            (-88.01, 44.51),
            (-92.1, 46.76),
            (-124.18, 40.8),
            (13.250_883_39, -8.783_888_889),
            (-68.273_557_13, 12.148_333_33),
            (-63.043_757_36, 18.014_444_44),
            (138.507_950_5, -34.799_166_67),
            (153.168_433_5, -27.3825),
            (118.573_203_8, -20.3175),
            (91.825_853_95, 22.268_888_89),
            (-59.624_087_16, 13.106_944_44),
            (-73.524_617_2, 45.543_611_11),
            (-70.904_770_32_f64, -53.168_333_33),
            (-73.226_560_66, -39.816_666_67),
            (121.650_353_4, 38.933_611_11),
            (119.30053, 26.0475),
            (120.31702, 36.095_833_33),
            (121.487_220_3, 31.221_944_44),
            (116.704_063_6, 23.354_722_22),
            (-84.804_240_28, 9.981_666_667),
            (10.156_890_46, 54.330_833_33),
            (-61.385_983_51, 15.296_388_89),
            (-69.875_853_95, 18.475_277_78),
            (-0.985_983_51, 37.589_444_44),
            (-8.726_207_303, 42.2425),
            (-16.226_560_66, 28.474_722_22),
            (24.690_753_83, 59.46),
            (178.421_083_6, -18.1325),
            (6.633_333_333, 43.270_555_56),
            (-4.303_180_212, 55.863_055_56),
            (-1.424_440_518, 50.9025),
            (-5.357_243_816, 36.136_944_44),
            (-13.709_893_99, 9.516_388_889),
            (-15.572_673_73, 11.858_333_33),
            (24.009_717_31, 35.518_055_56),
            (21.318_610_13, 37.646_388_89),
            (-90.841_283_86, 13.915_555_56),
            (114.156_183_7, 22.321_111_11),
            (-72.339_693_76, 18.565_833_33),
            (112.723_910_5, -7.206_388_889),
            (-6.206_007_067, 53.344_444_44),
            (-7.118_786_808, 52.266_388_89),
            (35.018_256_77, 32.8225),
            (10.301_943_46, 43.555_833_33),
            (13.938_103_65, 40.745_277_78),
            (-76.824_793_88, 17.981_666_67),
            (130.854_240_3, 33.9225),
            (39.622_143_7, -4.053_055_556),
            (104.920_906_9, 11.583_055_56),
            (35.519_493_52, 33.905),
            (73.507_067_14, 4.175),
            (-96.133_686_69, 19.208_333_33),
            (96.168_786_81, 16.765_833_33),
            (174.789_870_4, -41.2775),
            (14.585_806_83, 53.430_555_56),
            (39.159_010_6, 21.458_611_11),
            (-17.425_147_23, 14.682_222_22),
            (103.722_143_7, 1.292_777_778),
            (-13.207_950_53, 8.494_166_667),
            (18.109_363_96, 59.335),
            (100.569_140_2, 13.606_944_44),
            (26.521_967_02, 40.264_722_22),
            (-149.887_750_3, 61.235_555_56),
            (-118.200_706_7, 33.748_888_89),
            (-122.301_236_7, 37.799_444_44),
            (-81.559_187_28, 30.380_833_33),
            (-75.134_570_08, 39.895_277_78),
            (-79.923_557_13, 32.822_222_22),
            (-71.324_440_52, 41.4825),
            (106.721_790_3, 10.793_888_89),
            (44.989_693_76, 12.795_555_56),
            (31.023_380_45, -29.881_111_11),
            (25.635_276_8, -33.961_388_89),
            (25.635_276_8, -33.961_388_89),
            (-83.03, 42.33),
            (-90.16, 35.06),
            (-90.2, 38.71),
            (24.96, 60.16),
            (30.3, 59.93),
            (-70.038_810_37, 12.52),
            (55.269_316_84, 25.267_222_22),
            (-58.369_670_2, -34.599_166_67),
            (130.854_947, -12.470_277_78),
            (144.917_196_7, -37.832_777_78),
            (115.855_477, -31.965_277_78),
            (151.189_163_7, -33.862_222_22),
            (2.422_320_377, 6.346_666_667),
            (-77.321_260_31, 25.076_666_67),
            (-43.191_813_9, -22.883_055_56),
            (-123.071_437, 49.297_777_78),
            (-64.703_710_25, 44.043_333_33),
            (-71.619_140_16, -33.035_277_78),
            (113.409_364, 23.094_166_67),
            (117.456_537_1, 39.009_444_44),
            (-4.021_260_306, 5.283_333_333),
            (8.553_003_534, 53.563_611_11),
            (12.117_903_42, 54.1525),
            (12.584_040_05, 55.726_111_11),
            (-79.902_473_5, -2.284_166_667),
            (32.306_007_07, 31.253_333_33),
            (2.168_786_808, 41.354_722_22),
            (-4.418_256_773, 36.709_444_44),
            (2.625_323_91, 39.551_111_11),
            (0.173_733_804, 49.466_944_44),
            (5.341_283_863, 43.329_444_44),
            (7.285_630_153, 43.693_888_89),
            (-0.067_196_702, 51.502_777_78),
            (22.567_550_06, 36.76),
            (28.233_510_01, 36.443_611_11),
            (18.076_383_98, 42.66),
            (11.775_677_27, 42.098_888_89),
            (13.369_846_88, 38.130_833_33),
            (8.489_517_079, 44.311_666_67),
            (12.240_577_15, 45.453_055_56),
            (-77.935_453_47, 18.4675),
            (135.433_863_4, 34.635_833_33),
            (139.667_373_4, 35.436_388_89),
            (24.088_103_65, 57.007_777_78),
            (-109.900_706_7, 22.883_888_89),
            (14.541_283_86, 35.826_111_11),
            (4.824_087_161, 52.413_055_56),
            (10.734_570_08, 59.897_222_22),
            (174.769_493_5, -36.836_388_89),
            (66.973_733_8, 24.835),
            (-79.885_100_12, 9.373_333_333),
            (120.943_404, 14.524_166_67),
            (-66.091_283_86, 18.436_111_11),
            (28.993_404, 41.012_777_78),
            (121.374_617_2, 25.151_944_44),
            (39.293_404, -6.834_444_444),
            (-88.037_750_29, 30.711_388_89),
            (-118.259_717_3, 33.731_944_44),
            (-117.157_243_8, 32.684_444_44),
            (-122.400_883_4, 37.788_611_11),
            (-80.167_020_02, 25.775),
            (-82.436_160_19, 27.93),
            (-157.873_733_8, 21.309_444_44),
            (-71.035_453_47, 42.363_611_11),
            (-76.555_653_71, 39.2325),
            (-74.024_263_84, 40.688_333_33),
            (-94.817_903_42, 29.304_166_67),
            (-76.292_520_61, 36.901_944_44),
            (-122.359_717_3, 47.602_222_22),
            (18.435_276_8, -33.909_166_67),
            (-79.38, 43.61),
            (-87.6, 41.88),
        ])?;

        assert_eq!(
            result[0],
            MultiPointCollection::from_data(
                coordinates,
                vec![Default::default(); 1081],
                HashMap::new(),
            )?
        );

        Ok(())
    }

    #[tokio::test]
    async fn plain_data() -> Result<()> {
        let dataset_information = OgrSourceDataset {
            file_name: "test-data/vector/data/plain_data.csv".into(),
            layer_name: "plain_data".to_string(),
            data_type: None,
            time: OgrSourceDatasetTimeType::None,
            columns: Some(OgrSourceColumnSpec {
                x: "".to_string(),
                y: None,
                decimal: vec!["a".to_string()],
                numeric: vec!["b".to_string()],
                textual: vec!["c".to_string()],
            }),
            default_geometry: None,
            force_ogr_time_filter: false,
            on_error: OgrSourceErrorSpec::Skip,
            provenance: None,
        };

        let info = MockLoadingInfo {
            info: dataset_information,
            meta: VectorResultDescriptor {
                data_type: VectorDataType::MultiPoint,
                spatial_reference: SpatialReferenceOption::Unreferenced,
            },
        };

        let query_processor = OgrSourceProcessor::<NoGeometry>::new(Box::new(info));

        let context = MockQueryContext::new(usize::MAX);
        let query = query_processor.query(
            QueryRectangle {
                bbox: BoundingBox2D::new((0., 0.).into(), (1., 1.).into())?,
                time_interval: Default::default(),
                spatial_resolution: SpatialResolution::new(1., 1.)?,
            },
            &context,
        );

        let result: Vec<DataCollection> = query.try_collect().await?;

        assert_eq!(result.len(), 1);

        assert_eq!(
            result[0],
            DataCollection::from_data(
                vec![],
                vec![Default::default(); 2],
                [
                    (
                        "a".to_string(),
                        FeatureData::NullableDecimal(vec![Some(1), Some(2)])
                    ),
                    (
                        "b".to_string(),
                        FeatureData::NullableNumber(vec![Some(5.4), None])
                    ),
                    (
                        "c".to_string(),
                        FeatureData::NullableText(vec![
                            Some("foo".to_string()),
                            Some("bar".to_string())
                        ])
                    ),
                ]
                .iter()
                .cloned()
                .collect(),
            )?
        );

        Ok(())
    }

    #[tokio::test]
    async fn chunked() -> Result<()> {
        let id = DataSetId::Internal(InternalDataSetId::new());
        let mut exe_ctx = MockExecutionContext::default();
        exe_ctx.add_loading_info(
            id.clone(),
            Box::new(MockLoadingInfo {
                info: OgrSourceDataset::load_dataset("ne_10m_ports")?,
                meta: VectorResultDescriptor {
                    // TODO: load from file?!
                    data_type: VectorDataType::MultiPoint,
                    spatial_reference: SpatialReference::wgs84().into(),
                },
            }),
        );

        let source = OgrSource {
            params: OgrSourceParameters {
                data_set: id.clone(),
                attribute_projection: None,
            },
        }
        .boxed()
        .initialize(&exe_ctx)?;

        assert_eq!(
            source.result_descriptor().data_type,
            VectorDataType::MultiPoint
        );
        assert_eq!(
            source.result_descriptor().spatial_reference,
            SpatialReference::wgs84().into()
        );

        let query_processor = source.query_processor()?.multi_point().unwrap();

        let query_bbox = BoundingBox2D::new((-9.45, 47.64).into(), (10.00, 63.43).into())?;

        let expected_multipoints = MultiPoint::many(vec![
            (2.933_686_69, 51.23),
            (3.204_593_64_f64, 51.336_388_89),
            (8.707_243_816, 53.864_722_22),
            (9.835_806_832, 54.473_611_11),
            (8.489_517_079, 53.4875),
            (7.368_963_486, 53.096_388_89),
            (9.504_416_961, 55.251_111_11),
            (9.868_433_451, 55.854_166_67),
            (9.493_404_005, 55.492_777_78),
            (9.551_943_463, 55.705_555_56),
            (0.073_380_448, 49.365_833_33),
            (0.369_493_522, 49.761_944_44),
            (-2.022_850_412, 48.644_444_44),
            (-4.756_713_781, 55.954_722_22),
            (-1.986_513_545, 50.714_444_44),
            (-5.053_533_569, 50.152_777_78),
            (-3.171_790_342, 55.9825),
            (-2.467_903_416, 56.704_444_44),
            (-2.984_746_761, 51.558_888_89),
            (-1.356_183_746, 54.906_944_44),
            (-1.157_067_138, 54.608_055_56),
            (-8.471_260_306, 54.271_666_67),
            (4.783_686_69, 52.958_055_56),
            (4.651_413_428, 51.805_833_33),
            (6.955_477_032, 53.320_555_56),
            (8.757_420_495, 58.454_166_67),
            (1.73, 52.61),
            (-2.96, 56.46),
            (-3.83, 57.83),
            (-3.08, 58.43),
            (-5.46, 56.41),
            (-4.46, 54.15),
            (-7.31, 55.),
            (-3.4, 54.86),
            (7.891_283_863, 54.1775),
            (8.692_167_256, 56.952_777_78),
            (-1.620_376_914, 49.646_388_89),
            (-0.326_383_981, 49.190_555_56),
            (-4.108_127_208, 47.989_444_44),
            (-2.756_360_424, 47.643_888_89),
            (-2.707_773_852, 51.498_888_89),
            (-0.285_100_118, 53.743_611_11),
            (-1.590_930_506, 54.965),
            (-1.440_930_506, 54.994_444_44),
            (0.685_806_832, 51.434_722_22),
            (-6.456_183_746, 52.341_111_11),
            (6.586_866_902, 53.218_333_33),
            (6.789_870_436, 58.088_611_11),
            (5.002_826_855, 61.597_777_78),
            (7.986_336_867, 58.141_944_44),
            (5.501_413_428, 59.78),
            (4.11, 51.95),
            (-6.36, 58.18),
            (4.386_160_188, 50.886_111_11),
            (3.767_373_38, 51.114_444_44),
            (7.192_873_969, 53.346_111_11),
            (9.436_866_902, 54.803_333_33),
            (8.122_143_698, 53.53),
            (8.433_863_369, 55.465_555_56),
            (9.776_737_338, 54.906_944_44),
            (1.575_500_589, 50.723_611_11),
            (-4.471_436_985, 48.380_555_56),
            (-1.617_550_059, 49.652_222_22),
            (1.085_983_51, 49.926_388_89),
            (-1.601_060_071, 48.834_722_22),
            (-3.352_120_141, 47.734_166_67),
            (-3.834_923_439, 48.585_277_78),
            (-2.074_617_197, 57.142_222_22),
            (-3.007_243_816, 53.436_388_89),
            (-4.154_063_604, 50.364_722_22),
            (-1.1, 50.8075),
            (-8.424_440_518, 51.901_111_11),
            (-9.043_757_362, 53.27),
            (6.171_613_663, 62.4725),
            (5.255_653_71, 59.412_222_22),
            (7.733_333_333, 63.115),
            (7.157_420_495, 62.736_388_89),
            (5.737_220_259, 58.978_888_89),
            (4.293_757_362, 51.297_777_78),
            (8.751_060_071, 53.0975),
            (9.958_480_565, 53.524_722_22),
            (9.740_577_15, 55.558_055_56),
            (1.850_176_678, 50.965_833_33),
            (2.170_906_949, 51.021_666_67),
            (0.235_100_118, 49.422_222_22),
            (-5.891_107_185, 54.620_555_56),
            (1.322_143_698, 51.120_833_33),
            (-4.234_746_761, 57.486_666_67),
            (-8.633_333_333, 52.662_777_78),
            (4.292_873_969, 51.927_222_22),
            (5.319_670_2, 60.396_944_44),
            (-4.303_180_212, 55.863_055_56),
            (-1.424_440_518, 50.9025),
            (-6.206_007_067, 53.344_444_44),
            (-7.118_786_808, 52.266_388_89),
            (8.553_003_534, 53.563_611_11),
            (0.173_733_804, 49.466_944_44),
            (-0.067_196_702, 51.502_777_78),
            (4.824_087_161, 52.413_055_56),
        ])?;

        let context1 = MockQueryContext::new(0);
        let query = query_processor.query(
            QueryRectangle {
                bbox: query_bbox,
                time_interval: Default::default(),
                spatial_resolution: SpatialResolution::new(1., 1.)?,
            },
            &context1,
        );

        let result: Vec<MultiPointCollection> = query.try_collect().await?;

        assert_eq!(result.len(), 99);

        for (collection, expected_multi_point) in
            result.iter().zip(expected_multipoints.iter().cloned())
        {
            assert_eq!(collection.len(), 1);
            assert_eq!(
                collection,
                &MultiPointCollection::from_data(
                    vec![expected_multi_point],
                    vec![Default::default(); 1],
                    Default::default(),
                )?
            );
        }

        assert!(!result.last().unwrap().is_empty());

        // LARGER CHUNK
        let context = MockQueryContext::new(1_000);
        let query = query_processor.query(
            QueryRectangle {
                bbox: query_bbox,
                time_interval: Default::default(),
                spatial_resolution: SpatialResolution::new(1., 1.)?,
            },
            &context,
        );

        let result: Vec<MultiPointCollection> = query.try_collect().await?;

        assert_eq!(result.len(), 4);
        assert_eq!(result[0].len(), 25);
        assert_eq!(result[1].len(), 25);
        assert_eq!(result[2].len(), 25);
        assert_eq!(result[3].len(), 24);

        assert_eq!(
            result[0],
            MultiPointCollection::from_data(
                expected_multipoints[0..25].to_vec(),
                vec![Default::default(); result[0].len()],
                Default::default(),
            )?
        );
        assert_eq!(
            result[1],
            MultiPointCollection::from_data(
                expected_multipoints[25..50].to_vec(),
                vec![Default::default(); result[1].len()],
                Default::default(),
            )?
        );
        assert_eq!(
            result[2],
            MultiPointCollection::from_data(
                expected_multipoints[50..75].to_vec(),
                vec![Default::default(); result[2].len()],
                Default::default(),
            )?
        );
        assert_eq!(
            result[3],
            MultiPointCollection::from_data(
                expected_multipoints[75..99].to_vec(),
                vec![Default::default(); result[3].len()],
                Default::default(),
            )?
        );

        Ok(())
    }

    #[tokio::test]
    async fn empty() {
        let source = OgrSource {
            params: OgrSourceParameters {
                layer_name: "ne_10m_ports".to_string(),
                attribute_projection: None,
            },
        }
        .boxed()
        .initialize(&MockExecutionContextCreator::default().context())
        .unwrap();

        assert_eq!(
            source.result_descriptor().data_type,
            VectorDataType::MultiPoint
        );
        assert_eq!(
            source.result_descriptor().spatial_reference,
            SpatialReference::wgs84().into()
        );

        let query_processor = source.query_processor().unwrap().multi_point().unwrap();

        let query_bbox =
            BoundingBox2D::new((-180.0, -90.0).into(), (-180.00, -90.0).into()).unwrap();

        let query = query_processor.query(
            QueryRectangle {
                bbox: query_bbox,
                time_interval: Default::default(),
                spatial_resolution: SpatialResolution::new(1., 1.).unwrap(),
            },
            QueryContext { chunk_byte_size: 0 },
        );

        let result: Vec<MultiPointCollection> = query.try_collect().await.unwrap();

        assert_eq!(result.len(), 1);

        assert!(result[0].is_empty());
    }
}<|MERGE_RESOLUTION|>--- conflicted
+++ resolved
@@ -229,60 +229,8 @@
         self: Box<Self>,
         context: &dyn crate::engine::ExecutionContext,
     ) -> Result<Box<crate::engine::InitializedVectorOperator>> {
-<<<<<<< HEAD
         let info: Box<dyn LoadingInfo<OgrSourceDataset, VectorResultDescriptor>> =
             context.loading_info(&self.params.data_set)?;
-=======
-        let mut dataset_information = OgrSourceDataset::load_dataset(&self.params.layer_name)?;
-        dataset_information.project_columns(&self.params.attribute_projection);
-
-        let mut dataset = Dataset::open(&dataset_information.file_name)?;
-        let layer = dataset.layer_by_name(&dataset_information.layer_name)?;
-
-        let spatial_reference = match layer
-            .spatial_ref()
-            .and_then(|gdal_srs| gdal_srs.authority())
-        {
-            Ok(authority) => SpatialReference::from_str(&authority)?.into(),
-            Err(_) => SpatialReferenceOption::Unreferenced,
-        };
-
-        let data_type = if let Some(data_type) = dataset_information.data_type {
-            data_type
-        } else if dataset_information
-            .columns
-            .as_ref()
-            .map_or(false, |columns| columns.y.is_some())
-        {
-            // if there is a `y` column, there is no WKT in a single column
-            VectorDataType::MultiPoint
-        } else {
-            // TODO: is *data* a reasonable fallback type for an empty layer?
-            layer
-                .features()
-                .next()
-                .map_or(VectorDataType::Data, |feature| {
-                    feature
-                        .geometry_by_index(0)
-                        .map(Self::ogr_geometry_type)
-                        .unwrap_or(VectorDataType::Data)
-                })
-        };
-
-        let result_descriptor = VectorResultDescriptor {
-            spatial_reference,
-            data_type,
-        };
-
-        let default_geometry = Self::parse_default_geometry(&dataset_information, data_type)?;
-
-        if default_geometry.0.is_some() && dataset_information.on_error != OgrSourceErrorSpec::Keep
-        {
-            return Err(Error::InvalidOperatorSpec {
-                reason: "Default geometry must only be specified on error type `keep`".to_string(),
-            });
-        }
->>>>>>> 92001af0
 
         Ok(InitializedOgrSource::new(
             self.params,
@@ -315,40 +263,6 @@
             }
         }
     }
-
-    //     fn parse_default_geometry(
-    //         dataset_information: &OgrSourceDataset,
-    //         expected_data_type: VectorDataType,
-    //     ) -> Result<OgrSourceDefaultGeometry> {
-    //         let wkt_string = if let Some(wkt_string) = &dataset_information.default {
-    //             wkt_string
-    //         } else {
-    //             return Ok(OgrSourceDefaultGeometry(None));
-    //         };
-    //
-    //         let geometry = gdal::vector::Geometry::from_wkt(&wkt_string)?;
-    //
-    //         let geometry_type = Self::ogr_geometry_type(&geometry);
-    //         if geometry_type != expected_data_type {
-    //             return Err(Error::InvalidType {
-    //                 expected: format!("{:?}", expected_data_type),
-    //                 found: format!("{:?}", geometry_type),
-    //             });
-    //         }
-    //
-    //         Ok(OgrSourceDefaultGeometry(Some(match geometry_type {
-    //             VectorDataType::Data => TypedGeometry::Data(NoGeometry::try_from(Ok(&geometry))?),
-    //             VectorDataType::MultiPoint => {
-    //                 TypedGeometry::MultiPoint(MultiPoint::try_from(Ok(&geometry))?)
-    //             }
-    //             VectorDataType::MultiLineString => {
-    //                 TypedGeometry::MultiLineString(MultiLineString::try_from(Ok(&geometry))?)
-    //             }
-    //             VectorDataType::MultiPolygon => {
-    //                 TypedGeometry::MultiPolygon(MultiPolygon::try_from(Ok(&geometry))?)
-    //             }
-    //         })))
-    //     }
 }
 
 impl InitializedOperator<VectorResultDescriptor, TypedVectorQueryProcessor>
@@ -534,7 +448,6 @@
             if is_empty && emitted_non_empty_collections {
                 break;
             }
-            emitted_non_empty_collections = true;
 
             emitted_non_empty_collections = true;
 
@@ -575,7 +488,6 @@
         }
     }
 
-    #[allow(clippy::unnecessary_wraps)]
     fn initialize_time_extractors(
         dataset_information: &OgrSourceDataset,
     ) -> Box<dyn Fn(&Feature) -> Result<TimeInterval> + '_> {
@@ -1324,37 +1236,6 @@
 
         Ok(())
     }
-
-    // #[test]
-    // fn parse_wkt_geometry() -> Result<()> {
-    //     let dataset_information = OgrSourceDataset {
-    //         file_name: "".into(),
-    //         layer_name: "".to_string(),
-    //         data_type: None,
-    //         time: OgrSourceDatasetTimeType::None,
-    //         columns: None,
-    //         default_geometry: Some(TypedGeometry::MultiPoint(
-    //             MultiPoint::new(vec![(0, 1).into()]).unwrap(),
-    //         )),
-    //         force_ogr_time_filter: false,
-    //         on_error: OgrSourceErrorSpec::Skip,
-    //         provenance: None,
-    //     };
-    //
-    //     let default_geometry =
-    //         OgrSource::parse_default_geometry(&dataset_information, VectorDataType::MultiPoint)?;
-    //
-    //     let default_geometry =
-    //         if let TypedGeometry::MultiPoint(multi_point) = default_geometry.0.unwrap() {
-    //             multi_point
-    //         } else {
-    //             panic!("invalid geometry type");
-    //         };
-    //
-    //     assert_eq!(default_geometry, MultiPoint::new(vec![(0.0, 1.0).into()])?);
-    //
-    //     Ok(())
-    // }
 
     #[tokio::test]
     async fn ne_10m_ports_bbox_filter() -> Result<()> {
@@ -3025,14 +2906,28 @@
 
     #[tokio::test]
     async fn empty() {
+        let data_set = DataSetId::Internal(InternalDataSetId::new());
+        let mut exe_ctx = MockExecutionContext::default();
+        exe_ctx.add_loading_info(
+            data_set.clone(),
+            Box::new(MockLoadingInfo {
+                info: OgrSourceDataset::load_dataset("ne_10m_ports").unwrap(),
+                meta: VectorResultDescriptor {
+                    // TODO: load from file?!
+                    data_type: VectorDataType::MultiPoint,
+                    spatial_reference: SpatialReference::wgs84().into(),
+                },
+            }),
+        );
+
         let source = OgrSource {
             params: OgrSourceParameters {
-                layer_name: "ne_10m_ports".to_string(),
+                data_set,
                 attribute_projection: None,
             },
         }
         .boxed()
-        .initialize(&MockExecutionContextCreator::default().context())
+        .initialize(&exe_ctx)
         .unwrap();
 
         assert_eq!(
@@ -3049,13 +2944,14 @@
         let query_bbox =
             BoundingBox2D::new((-180.0, -90.0).into(), (-180.00, -90.0).into()).unwrap();
 
+        let context = MockQueryContext::new(0);
         let query = query_processor.query(
             QueryRectangle {
                 bbox: query_bbox,
                 time_interval: Default::default(),
                 spatial_resolution: SpatialResolution::new(1., 1.).unwrap(),
             },
-            QueryContext { chunk_byte_size: 0 },
+            &context,
         );
 
         let result: Vec<MultiPointCollection> = query.try_collect().await.unwrap();
