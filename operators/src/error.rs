--- conflicted
+++ resolved
@@ -60,7 +60,6 @@
     SerdeJson {
         source: serde_json::Error,
     },
-<<<<<<< HEAD
     OCL {
         ocl_error: ocl::error::Error,
     },
@@ -69,14 +68,12 @@
     CLProgramUnspecifiedRaster,
     CLInvalidInputsForIterationType,
     InvalidExpression,
-=======
 
     InvalidType {
         expected: String,
         found: String,
     },
     InvalidOperatorType,
->>>>>>> b62c5eae
 }
 
 impl From<geoengine_datatypes::error::Error> for Error {
