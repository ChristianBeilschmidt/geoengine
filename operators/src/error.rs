use chrono::ParseError;
<<<<<<< HEAD
use failure::Fail; // TODO: replace failure in gdal and then remove
use geoengine_datatypes::primitives::FeatureDataType;
=======
>>>>>>> 21005ed3
use snafu::Snafu;
use std::ops::Range;

#[derive(Debug, Snafu)]
#[snafu(visibility = "pub(crate)")]
pub enum Error {
    #[snafu(display("CsvSource Error: {}", source))]
    CsvSourceReader {
        source: csv::Error,
    },

    #[snafu(display("CsvSource Error: {}", details))]
    CsvSource {
        details: String,
    },

    #[snafu(display("DataTypeError: {}", source))]
    DataType {
        source: geoengine_datatypes::error::Error,
    },
    QueryProcessor,

    #[snafu(display(
        "InvalidSpatialReferenceError: expected \"{}\" found \"{}\"",
        expected,
        found
    ))]
    InvalidSpatialReference {
        expected: geoengine_datatypes::spatial_reference::SpatialReferenceOption,
        found: geoengine_datatypes::spatial_reference::SpatialReferenceOption,
    },

    InvalidOperatorSpec {
        reason: String,
    },

    // TODO: use something more general than `Range`, e.g. `dyn RangeBounds` that can, however not be made into an object
    #[snafu(display(
        "InvalidNumberOfRasterInputsError: expected \"[{} .. {}]\" found \"{}\"",
        expected.start, expected.end,
        found
    ))]
    InvalidNumberOfRasterInputs {
        expected: Range<usize>,
        found: usize,
    },

    #[snafu(display(
        "InvalidNumberOfVectorInputsError: expected \"[{} .. {}]\" found \"{}\"",
        expected.start, expected.end,
        found
    ))]
    InvalidNumberOfVectorInputs {
        expected: Range<usize>,
        found: usize,
    },

    #[snafu(display("GdalError: {}", source))]
    Gdal {
        source: gdal::errors::GdalError,
    },

    #[snafu(display("IOError: {}", source))]
    IO {
        source: std::io::Error,
    },

    #[snafu(display("SerdeJsonError: {}", source))]
    SerdeJson {
        source: serde_json::Error,
    },

    OCL {
        ocl_error: ocl::error::Error,
    },

    CLProgramInvalidRasterIndex,

    CLProgramInvalidRasterDataType,

    CLProgramInvalidFeaturesIndex,

    CLProgramInvalidVectorDataType,

    CLProgramInvalidGenericIndex,

    CLProgramInvalidGenericDataType,

    CLProgramUnspecifiedRaster,

    CLProgramUnspecifiedFeatures,

    CLProgramUnspecifiedGenericBuffer,

    CLProgramInvalidColumn,

    CLInvalidInputsForIterationType,

    InvalidExpression,

    InvalidType {
        expected: String,
        found: String,
    },

    InvalidOperatorType,

    #[snafu(display("Column types do not match: {:?} - {:?}", left, right))]
    ColumnTypeMismatch {
        left: FeatureDataType,
        right: FeatureDataType,
    },

    UnknownDataset {
        name: String,
        source: std::io::Error,
    },

    InvalidDatasetSpec {
        name: String,
        source: serde_json::Error,
    },

    WorkerThread {
        reason: String,
    },

    TimeIntervalColumnNameMissing,

    TimeIntervalDurationMissing,

    TimeParse {
        source: chrono::format::ParseError,
    },

    Arrow {
        source: arrow::error::ArrowError,
    },
}

impl From<geoengine_datatypes::error::Error> for Error {
    fn from(datatype_error: geoengine_datatypes::error::Error) -> Self {
        Self::DataType {
            source: datatype_error,
        }
    }
}

impl From<gdal::errors::GdalError> for Error {
    fn from(gdal_error: gdal::errors::GdalError) -> Self {
        Self::Gdal { source: gdal_error }
    }
}

impl From<std::io::Error> for Error {
    fn from(io_error: std::io::Error) -> Self {
        Self::IO { source: io_error }
    }
}

impl From<serde_json::Error> for Error {
    fn from(serde_json_error: serde_json::Error) -> Self {
        Self::SerdeJson {
            source: serde_json_error,
        }
    }
}

impl From<chrono::format::ParseError> for Error {
    fn from(source: ParseError) -> Self {
        Self::TimeParse { source }
    }
}

impl From<ocl::Error> for Error {
    fn from(ocl_error: ocl::Error) -> Self {
        Self::OCL { ocl_error }
    }
}

impl From<arrow::error::ArrowError> for Error {
    fn from(source: arrow::error::ArrowError) -> Self {
        Error::Arrow { source }
    }
}<|MERGE_RESOLUTION|>--- conflicted
+++ resolved
@@ -1,9 +1,5 @@
 use chrono::ParseError;
-<<<<<<< HEAD
-use failure::Fail; // TODO: replace failure in gdal and then remove
 use geoengine_datatypes::primitives::FeatureDataType;
-=======
->>>>>>> 21005ed3
 use snafu::Snafu;
 use std::ops::Range;
 
