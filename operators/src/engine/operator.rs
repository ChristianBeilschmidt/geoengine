use serde::{Deserialize, Serialize};

use crate::error;
use crate::util::Result;

use super::{
    query_processor::{TypedRasterQueryProcessor, TypedVectorQueryProcessor},
    CloneablePlotOperator, CloneableRasterOperator, CloneableVectorOperator, ExecutionContext,
    PlotResultDescriptor, QueryProcessor, RasterResultDescriptor, ResultDescriptor,
    TypedPlotQueryProcessor, VectorResultDescriptor,
};

/// Common methods for `RasterOperator`s
#[typetag::serde(tag = "type")]
pub trait RasterOperator: CloneableRasterOperator + Send + Sync + std::fmt::Debug {
    fn initialize(
        self: Box<Self>,
        context: &dyn ExecutionContext,
    ) -> Result<Box<InitializedRasterOperator>>;

    /// Wrap a box around a `RasterOperator`
    fn boxed(self) -> Box<dyn RasterOperator>
    where
        Self: Sized + 'static,
    {
        Box::new(self)
    }
}

/// Common methods for `VectorOperator`s
#[typetag::serde(tag = "type")]
pub trait VectorOperator: CloneableVectorOperator + Send + Sync + std::fmt::Debug {
    fn initialize(
        self: Box<Self>,
        context: &dyn ExecutionContext,
    ) -> Result<Box<InitializedVectorOperator>>;

    /// Wrap a box around a `VectorOperator`
    fn boxed(self) -> Box<dyn VectorOperator>
    where
        Self: Sized + 'static,
    {
        Box::new(self)
    }
}

/// Common methods for `PlotOperator`s
#[typetag::serde(tag = "type")]
pub trait PlotOperator: CloneablePlotOperator + Send + Sync + std::fmt::Debug {
    fn initialize(
        self: Box<Self>,
        context: &dyn ExecutionContext,
    ) -> Result<Box<InitializedPlotOperator>>;

    /// Wrap a box around a `PlotOperator`
    fn boxed(self) -> Box<dyn PlotOperator>
    where
        Self: Sized + 'static,
    {
        Box::new(self)
    }
}

pub trait InitializedOperatorBase {
    type Descriptor: ResultDescriptor + Clone;

    /// Get the result descriptor of the `Operator`
    fn result_descriptor(&self) -> &Self::Descriptor;

    /// Get the sources of the `Operator`
    fn raster_sources(&self) -> &[Box<InitializedRasterOperator>];

    /// Get the sources of the `Operator`
    fn vector_sources(&self) -> &[Box<InitializedVectorOperator>];

    /// Get the sources of the `Operator`
    fn raster_sources_mut(&mut self) -> &mut [Box<InitializedRasterOperator>];

    /// Get the sources of the `Operator`
    fn vector_sources_mut(&mut self) -> &mut [Box<InitializedVectorOperator>];
}

pub type InitializedVectorOperator =
    dyn InitializedOperator<VectorResultDescriptor, TypedVectorQueryProcessor>;

pub type InitializedRasterOperator =
    dyn InitializedOperator<RasterResultDescriptor, TypedRasterQueryProcessor>;

pub type InitializedPlotOperator =
    dyn InitializedOperator<PlotResultDescriptor, TypedPlotQueryProcessor>;

pub trait InitializedOperator<R, Q>: InitializedOperatorBase<Descriptor = R> + Send + Sync
where
    R: ResultDescriptor,
{
    /// Instantiate a `TypedVectorQueryProcessor` from a `RasterOperator`
    fn query_processor(&self) -> Result<Q>;

    /// Wrap a box around a `RasterOperator`
    fn boxed(self) -> Box<dyn InitializedOperator<R, Q>>
    where
        Self: Sized + 'static,
    {
        Box::new(self)
    }
}

impl<R> InitializedOperatorBase for Box<dyn InitializedOperatorBase<Descriptor = R>>
where
    R: ResultDescriptor + std::clone::Clone,
{
    type Descriptor = R;

    fn result_descriptor(&self) -> &Self::Descriptor {
        self.as_ref().result_descriptor()
    }
    fn raster_sources(&self) -> &[Box<InitializedRasterOperator>] {
        self.as_ref().raster_sources()
    }
    fn vector_sources(&self) -> &[Box<InitializedVectorOperator>] {
        self.as_ref().vector_sources()
    }
    fn raster_sources_mut(&mut self) -> &mut [Box<InitializedRasterOperator>] {
        self.as_mut().raster_sources_mut()
    }
    fn vector_sources_mut(&mut self) -> &mut [Box<InitializedVectorOperator>] {
        self.as_mut().vector_sources_mut()
    }
}

impl<R, Q> InitializedOperatorBase for Box<dyn InitializedOperator<R, Q>>
where
    R: ResultDescriptor,
    Q: QueryProcessor,
{
    type Descriptor = R;
    fn result_descriptor(&self) -> &Self::Descriptor {
        self.as_ref().result_descriptor()
    }
    fn raster_sources(&self) -> &[Box<InitializedRasterOperator>] {
        self.as_ref().raster_sources()
    }
    fn vector_sources(&self) -> &[Box<InitializedVectorOperator>] {
        self.as_ref().vector_sources()
    }
    fn raster_sources_mut(&mut self) -> &mut [Box<InitializedRasterOperator>] {
        self.as_mut().raster_sources_mut()
    }
    fn vector_sources_mut(&mut self) -> &mut [Box<InitializedVectorOperator>] {
        self.as_mut().vector_sources_mut()
    }
}

impl<R, Q> InitializedOperator<R, Q> for Box<dyn InitializedOperator<R, Q>>
where
    R: ResultDescriptor,
    Q: QueryProcessor,
{
    fn query_processor(&self) -> Result<Q> {
        self.as_ref().query_processor()
    }
}

/// An enum to differentiate between `Operator` variants
#[derive(Clone, Debug, Serialize, Deserialize)]
#[serde(tag = "type", content = "operator")]
pub enum TypedOperator {
    Vector(Box<dyn VectorOperator>),
    Raster(Box<dyn RasterOperator>),
    Plot(Box<dyn PlotOperator>),
}

impl TypedOperator {
    pub fn get_vector(self) -> Result<Box<dyn VectorOperator>> {
        if let TypedOperator::Vector(o) = self {
            return Ok(o);
        }
        Err(error::Error::InvalidOperatorType)
    }

    pub fn get_raster(self) -> Result<Box<dyn RasterOperator>> {
        if let TypedOperator::Raster(o) = self {
            return Ok(o);
        }
        Err(error::Error::InvalidOperatorType)
    }

    pub fn get_plot(self) -> Result<Box<dyn PlotOperator>> {
        if let TypedOperator::Plot(o) = self {
            return Ok(o);
        }
        Err(error::Error::InvalidOperatorType)
    }
}

impl From<Box<dyn VectorOperator>> for TypedOperator {
    fn from(operator: Box<dyn VectorOperator>) -> Self {
        Self::Vector(operator)
    }
}

impl From<Box<dyn RasterOperator>> for TypedOperator {
    fn from(operator: Box<dyn RasterOperator>) -> Self {
        Self::Raster(operator)
    }
}

impl From<Box<dyn PlotOperator>> for TypedOperator {
    fn from(operator: Box<dyn PlotOperator>) -> Self {
        Self::Plot(operator)
    }
}

/// An enum to differentiate between `InitializedOperator` variants
pub enum TypedInitializedOperator {
    Vector(Box<InitializedVectorOperator>),
    Raster(Box<InitializedRasterOperator>),
    Plot(Box<InitializedPlotOperator>),
}

impl From<Box<InitializedVectorOperator>> for TypedInitializedOperator {
    fn from(operator: Box<InitializedVectorOperator>) -> Self {
        TypedInitializedOperator::Vector(operator)
    }
}

impl From<Box<InitializedRasterOperator>> for TypedInitializedOperator {
    fn from(operator: Box<InitializedRasterOperator>) -> Self {
        TypedInitializedOperator::Raster(operator)
    }
}

<<<<<<< HEAD
impl From<Box<InitializedPlotOperator>> for TypedInitializedOperator {
    fn from(operator: Box<InitializedPlotOperator>) -> Self {
        TypedInitializedOperator::Plot(operator)
    }
=======
#[macro_export]
macro_rules! call_on_typed_operator {
    ($typed_operator:expr, $operator_var:ident => $function_call:expr) => {
        match $typed_operator {
            $crate::engine::TypedOperator::Vector($operator_var) => $function_call,
            $crate::engine::TypedOperator::Raster($operator_var) => $function_call,
        }
    };
>>>>>>> fbc5ac52
}<|MERGE_RESOLUTION|>--- conflicted
+++ resolved
@@ -230,12 +230,12 @@
     }
 }
 
-<<<<<<< HEAD
 impl From<Box<InitializedPlotOperator>> for TypedInitializedOperator {
     fn from(operator: Box<InitializedPlotOperator>) -> Self {
         TypedInitializedOperator::Plot(operator)
     }
-=======
+}
+
 #[macro_export]
 macro_rules! call_on_typed_operator {
     ($typed_operator:expr, $operator_var:ident => $function_call:expr) => {
@@ -244,5 +244,4 @@
             $crate::engine::TypedOperator::Raster($operator_var) => $function_call,
         }
     };
->>>>>>> fbc5ac52
 }