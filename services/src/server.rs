--- conflicted
+++ resolved
@@ -126,11 +126,8 @@
         handlers::wfs::wfs_handler(ctx.clone()),
         handlers::plots::get_plot_handler(ctx.clone()),
         handlers::upload::upload_handler(ctx.clone()),
-<<<<<<< HEAD
+        handlers::spatial_references::get_spatial_reference_specification_handler(ctx.clone()),
         show_version_handler(),
-=======
-        handlers::spatial_references::get_spatial_reference_specification_handler(ctx.clone()),
->>>>>>> a80d64a6
         serve_static_directory(static_files_dir)
     )
     .recover(handle_rejection);
