use crate::datasets::listing::{DatasetListing, DatasetProvider};
use crate::datasets::upload::UploadDb;
use crate::datasets::upload::UploadId;
use crate::error;
use crate::error::Result;
use crate::users::user::UserId;
use crate::util::user_input::{UserInput, Validated};
use async_trait::async_trait;
use geoengine_datatypes::dataset::{DatasetId, DatasetProviderId, InternalDatasetId};
use geoengine_datatypes::util::Identifier;
<<<<<<< HEAD
use geoengine_operators::{
    engine::StaticMetaData,
    source::{GdalStacTilesReading, OgrSourceDataset},
};
=======
use geoengine_operators::engine::MetaData;
use geoengine_operators::{engine::StaticMetaData, source::OgrSourceDataset};
>>>>>>> b0da74c1
use geoengine_operators::{
    engine::TypedResultDescriptor, mock::MockDatasetDataSourceLoadingInfo,
    source::GdalMetaDataStatic,
};
use geoengine_operators::{engine::VectorResultDescriptor, source::GdalMetaDataRegular};
use serde::{Deserialize, Serialize};
use snafu::{ensure, ResultExt};
use std::fmt::Debug;

#[derive(Debug, Serialize, Deserialize, Clone)]
#[serde(rename_all = "camelCase")]
pub struct Dataset {
    pub id: DatasetId,
    pub name: String,
    pub description: String,
    pub result_descriptor: TypedResultDescriptor,
    pub source_operator: String,
}

impl Dataset {
    pub fn listing(&self) -> DatasetListing {
        DatasetListing {
            id: self.id.clone(),
            name: self.name.clone(),
            description: self.description.clone(),
            tags: vec![], // TODO
            source_operator: self.source_operator.clone(),
            result_descriptor: self.result_descriptor.clone(),
        }
    }
}

#[derive(Debug, Serialize, Deserialize, Clone)]
#[serde(rename_all = "camelCase")]
pub struct AddDataset {
    pub id: Option<DatasetId>,
    pub name: String,
    pub description: String,
    pub source_operator: String,
}

impl UserInput for AddDataset {
    fn validate(&self) -> Result<()> {
        // TODO
        Ok(())
    }
}

#[derive(Debug, Serialize, Deserialize, Clone)]
#[serde(rename_all = "camelCase")]
pub struct ImportDataset {
    pub name: String,
    pub description: String,
    pub source_operator: String,
    pub result_descriptor: TypedResultDescriptor,
}

impl From<ImportDataset> for Dataset {
    fn from(value: ImportDataset) -> Self {
        Dataset {
            id: DatasetId::Internal(InternalDatasetId::new()),
            name: value.name,
            description: value.description,
            result_descriptor: value.result_descriptor,
            source_operator: value.source_operator,
        }
    }
}

impl UserInput for ImportDataset {
    fn validate(&self) -> Result<()> {
        // TODO
        Ok(())
    }
}

#[derive(Debug, Serialize, Deserialize, Clone)]
#[serde(rename_all = "camelCase")]
pub struct DatasetProviderListing {
    pub id: DatasetProviderId,
    pub type_name: String,
    pub name: String,
    // more meta data (number of datasets, ...)
}

#[derive(Debug, Serialize, Deserialize, Clone)]
pub enum AddDatasetProvider {
    AddMockDatasetProvider(AddMockDatasetProvider),
    // TODO: geo catalog, wcs, ...
}

#[derive(Debug, Serialize, Deserialize, Clone)]
pub struct AddMockDatasetProvider {
    pub datasets: Vec<Dataset>,
}

impl UserInput for AddDatasetProvider {
    fn validate(&self) -> Result<()> {
        todo!()
    }
}

#[derive(Debug, Serialize, Deserialize, Clone)]
pub struct DatasetProviderListOptions {
    // TODO: filter
    pub offset: u32,
    pub limit: u32,
}

impl UserInput for DatasetProviderListOptions {
    fn validate(&self) -> Result<()> {
        // TODO
        Ok(())
    }
}
#[derive(Deserialize, Serialize, Debug, Clone)]
#[serde(rename_all = "camelCase")]
pub struct DatasetDefinition {
    pub properties: AddDataset,
    pub meta_data: MetaDataDefinition,
}

#[derive(Deserialize, Serialize, Debug, Clone)]
pub struct CreateDataset {
    pub upload: UploadId,
    pub definition: DatasetDefinition,
}

#[derive(Deserialize, Serialize, Debug, Clone)]
#[serde(rename_all = "camelCase")]
pub struct AutoCreateDataset {
    pub upload: UploadId,
    pub dataset_name: String,
    pub dataset_description: String,
    pub main_file: String,
}

impl UserInput for AutoCreateDataset {
    fn validate(&self) -> Result<()> {
        // TODO: more sophisticated input validation
        ensure!(!self.dataset_name.is_empty(), error::InvalidDatasetName);
        ensure!(
            !self.main_file.is_empty()
                && !self.main_file.contains('/')
                && !self.main_file.contains(".."),
            error::InvalidUploadFileName
        );

        Ok(())
    }
}

#[derive(Deserialize, Serialize, Debug, Clone)]
#[serde(rename_all = "camelCase")]
pub struct SuggestMetaData {
    pub upload: UploadId,
    pub main_file: Option<String>,
}

#[derive(Deserialize, Serialize, Debug, Clone)]
#[serde(rename_all = "camelCase")]
pub struct MetaDataSuggestion {
    pub main_file: String,
    pub meta_data: MetaDataDefinition,
}

#[allow(clippy::large_enum_variant)]
#[derive(PartialEq, Deserialize, Serialize, Debug, Clone)]
pub enum MetaDataDefinition {
    MockMetaData(StaticMetaData<MockDatasetDataSourceLoadingInfo, VectorResultDescriptor>),
    OgrMetaData(StaticMetaData<OgrSourceDataset, VectorResultDescriptor>),
    GdalMetaDataRegular(GdalMetaDataRegular),
    GdalStatic(GdalMetaDataStatic),
    GdalStacTiles(GdalStacTilesReading),
}

impl MetaDataDefinition {
    pub fn source_operator_type(&self) -> &str {
        match self {
            MetaDataDefinition::MockMetaData(_) => "MockDatasetDataSource",
            MetaDataDefinition::OgrMetaData(_) => "OgrSource",
            MetaDataDefinition::GdalMetaDataRegular(_)
            | MetaDataDefinition::GdalStatic(_)
            | MetaDataDefinition::GdalStacTiles(_) => "GdalSource",
        }
    }

    pub fn result_descriptor(&self) -> Result<TypedResultDescriptor> {
        match self {
            MetaDataDefinition::MockMetaData(m) => m
                .result_descriptor()
                .map(Into::into)
                .context(error::Operator),
            MetaDataDefinition::OgrMetaData(m) => m
                .result_descriptor()
                .map(Into::into)
                .context(error::Operator),
            MetaDataDefinition::GdalMetaDataRegular(m) => m
                .result_descriptor()
                .map(Into::into)
                .context(error::Operator),
            MetaDataDefinition::GdalStatic(m) => m
                .result_descriptor()
                .map(Into::into)
                .context(error::Operator),
        }
    }
}

/// Handling of datasets provided by geo engine internally, staged and by external providers
#[async_trait]
pub trait DatasetDb:
    DatasetStore + DatasetProvider + DatasetProviderDb + UploadDb + Send + Sync
{
}

/// Storage and access of external dataset providers
#[async_trait]
pub trait DatasetProviderDb {
    /// Add an external dataset `provider` by `user`
    // TODO: require special privilege to be able to add external dataset provider and to access external data in general
    async fn add_dataset_provider(
        &mut self,
        user: UserId,
        provider: Box<dyn DatasetProviderDefinition>,
    ) -> Result<DatasetProviderId>;

    /// List available providers for `user` filtered by `options`
    async fn list_dataset_providers(
        &self,
        user: UserId,
        options: Validated<DatasetProviderListOptions>,
    ) -> Result<Vec<DatasetProviderListing>>;

    /// Get dataset `provider` for `user`
    async fn dataset_provider(
        &self,
        user: UserId,
        provider: DatasetProviderId,
    ) -> Result<Box<dyn DatasetProvider>>;
}

/// Defines the type of meta data a `DatasetDB` is able to store
pub trait DatasetStorer: Send + Sync {
    type StorageType: Send + Sync;
}

/// Allow storage of meta data of a particular storage type, e.g. `HashMapStorable` meta data for
/// `HashMapDatasetDB`
#[async_trait]
pub trait DatasetStore: DatasetStorer {
    async fn add_dataset(
        &mut self,
        user: UserId,
        dataset: Validated<AddDataset>,
        meta_data: Self::StorageType,
    ) -> Result<DatasetId>;

    /// turn given `meta` data definition into the corresponding `StorageType` for the `DatasetStore`
    /// for use in the `add_dataset` method
    fn wrap_meta_data(&self, meta: MetaDataDefinition) -> Self::StorageType;
}

#[typetag::serde(tag = "type")]
pub trait DatasetProviderDefinition:
    CloneableDatasetProviderDefinition + Send + Sync + std::fmt::Debug
{
    /// create the actual provider for data listing and access
    fn initialize(self: Box<Self>) -> Result<Box<dyn DatasetProvider>>;

    /// the type of the provider
    fn type_name(&self) -> String;

    /// name of the external data source
    fn name(&self) -> String;

    /// id of the provider
    fn id(&self) -> DatasetProviderId;
}

pub trait CloneableDatasetProviderDefinition {
    fn clone_boxed_provider(&self) -> Box<dyn DatasetProviderDefinition>;
}

impl<T> CloneableDatasetProviderDefinition for T
where
    T: 'static + DatasetProviderDefinition + Clone,
{
    fn clone_boxed_provider(&self) -> Box<dyn DatasetProviderDefinition> {
        Box::new(self.clone())
    }
}

impl Clone for Box<dyn DatasetProviderDefinition> {
    fn clone(&self) -> Box<dyn DatasetProviderDefinition> {
        self.clone_boxed_provider()
    }
}

#[derive(Debug, PartialEq, Eq, Serialize, Deserialize, Clone, Hash)]
pub enum DatasetPermission {
    Read,
    Write,
    Owner,
}

#[derive(Debug, PartialEq, Eq, Serialize, Deserialize, Clone, Hash)]
pub struct UserDatasetPermission {
    pub user: UserId,
    pub dataset: InternalDatasetId,
    pub permission: DatasetPermission,
}

#[derive(Debug, PartialEq, Eq, Serialize, Deserialize, Clone, Hash)]
pub enum DatasetProviderPermission {
    Read,
    Write,
    Owner,
}

#[derive(Debug, PartialEq, Eq, Serialize, Deserialize, Clone, Hash)]
pub struct UserDatasetProviderPermission {
    pub user: UserId,
    pub external_provider: DatasetProviderId,
    pub permission: DatasetProviderPermission,
}<|MERGE_RESOLUTION|>--- conflicted
+++ resolved
@@ -8,15 +8,11 @@
 use async_trait::async_trait;
 use geoengine_datatypes::dataset::{DatasetId, DatasetProviderId, InternalDatasetId};
 use geoengine_datatypes::util::Identifier;
-<<<<<<< HEAD
+use geoengine_operators::engine::MetaData;
 use geoengine_operators::{
     engine::StaticMetaData,
     source::{GdalStacTilesReading, OgrSourceDataset},
 };
-=======
-use geoengine_operators::engine::MetaData;
-use geoengine_operators::{engine::StaticMetaData, source::OgrSourceDataset};
->>>>>>> b0da74c1
 use geoengine_operators::{
     engine::TypedResultDescriptor, mock::MockDatasetDataSourceLoadingInfo,
     source::GdalMetaDataStatic,
@@ -222,6 +218,10 @@
                 .result_descriptor()
                 .map(Into::into)
                 .context(error::Operator),
+            MetaDataDefinition::GdalStacTiles(m) => m
+                .result_descriptor()
+                .map(Into::into)
+                .context(error::Operator),
         }
     }
 }
