--- conflicted
+++ resolved
@@ -1,24 +1,17 @@
+use chrono::{DateTime, Utc};
+use serde::{Deserialize, Serialize};
+use crate::error::Error;
 use crate::error;
-use crate::error::Error;
 use crate::error::Result;
-<<<<<<< HEAD
 use snafu::{ensure, ResultExt};
 use geoengine_datatypes::primitives::{BoundingBox2D, TimeInterval, Coordinate2D, SpatialBounded, TemporalBounded};
-=======
+use std::cmp::Ordering;
+use crate::util::user_input::UserInput;
+use crate::util::identifiers::Identifier;
 use crate::users::user::UserId;
-use crate::util::identifiers::Identifier;
-use crate::util::user_input::UserInput;
+use uuid::Uuid;
+use geoengine_datatypes::operations::image::Colorizer;
 use crate::workflows::workflow::WorkflowId;
-use chrono::{DateTime, Utc};
-use geoengine_datatypes::operations::image::Colorizer;
-use geoengine_datatypes::primitives::{
-    BoundingBox2D, Coordinate2D, SpatialBounded, TemporalBounded, TimeInterval,
-};
-use serde::{Deserialize, Serialize};
-use snafu::ensure;
->>>>>>> 570a6f86
-use std::cmp::Ordering;
-use uuid::Uuid;
 
 identifier!(ProjectId);
 
@@ -90,27 +83,13 @@
 }
 
 impl STRectangle {
-    pub fn new(
-        lower_left_x: f64,
-        lower_left_y: f64,
-        upper_left_x: f64,
-        upper_left_y: f64,
-        time_start: i64,
-        time_stop: i64,
-    ) -> Result<Self> {
+    pub fn new(lower_left_x: f64, lower_left_y: f64, upper_left_x: f64, upper_left_y: f64,
+               time_start: i64, time_stop: i64) -> Result<Self> {
         Ok(Self {
-<<<<<<< HEAD
             bounding_box: BoundingBox2D::new(Coordinate2D::new(lower_left_x, lower_left_y),
                                              Coordinate2D::new(upper_left_x, upper_left_y))
                 .context(error::DataType)?,
             time_interval: TimeInterval::new(time_start, time_stop).context(error::DataType{})?,
-=======
-            bounding_box: BoundingBox2D::new(
-                Coordinate2D::new(lower_left_x, lower_left_y),
-                Coordinate2D::new(upper_left_x, upper_left_y),
-            )?,
-            time_interval: TimeInterval::new(time_start, time_stop)?,
->>>>>>> 570a6f86
         })
     }
 }
