--- conflicted
+++ resolved
@@ -339,7 +339,7 @@
 
     let mut start = None;
     let mut end = None;
-    for column in columns.textual.iter().chain(&(columns.date)) {
+    for column in columns.text.iter().chain(&(columns.date)) {
         let is_date = feature
             .field(column)
             .ok()
@@ -399,10 +399,7 @@
 struct Columns {
     int: Vec<String>,
     float: Vec<String>,
-<<<<<<< HEAD
     text: Vec<String>,
-=======
-    textual: Vec<String>,
     date: Vec<String>,
 }
 
@@ -412,7 +409,6 @@
     Text,
     Date,
     Unknown,
->>>>>>> b400670f
 }
 
 impl TryFrom<ColumnDataType> for FeatureDataType {
@@ -451,35 +447,14 @@
 fn column_map_to_column_vecs(columns: &HashMap<String, ColumnDataType>) -> Columns {
     let mut int = Vec::new();
     let mut float = Vec::new();
-<<<<<<< HEAD
     let mut text = Vec::new();
-
-    for (k, v) in columns {
-        match v {
-            FeatureDataType::Category => { // TODO
-            }
-            FeatureDataType::Int => {
-                int.push(k.clone());
-            }
-            FeatureDataType::Float => {
-                float.push(k.clone());
-            }
-            FeatureDataType::Text => {
-                text.push(k.clone());
-            }
-        }
-    }
-
-    Columns { int, float, text }
-=======
-    let mut textual = Vec::new();
     let mut date = Vec::new();
 
     for (k, v) in columns {
         match v {
             ColumnDataType::Int => int.push(k.clone()),
             ColumnDataType::Float => float.push(k.clone()),
-            ColumnDataType::Text => textual.push(k.clone()),
+            ColumnDataType::Text => text.push(k.clone()),
             ColumnDataType::Date => date.push(k.clone()),
             ColumnDataType::Unknown => {}
         }
@@ -488,10 +463,9 @@
     Columns {
         int,
         float,
-        textual,
+        text,
         date,
     }
->>>>>>> b400670f
 }
 
 #[cfg(test)]
@@ -732,7 +706,7 @@
 
         if let MetaDataDefinition::OgrMetaData(meta_data) = &mut meta_data {
             if let Some(columns) = &mut meta_data.loading_info.columns {
-                columns.textual.sort();
+                columns.text.sort();
             }
         }
 
@@ -755,7 +729,7 @@
                         y: None,
                         float: vec![],
                         int: vec![],
-                        textual: vec!["time_end".to_owned(), "time_start".to_owned()],
+                        text: vec!["time_end".to_owned(), "time_start".to_owned()],
                     }),
                     default_geometry: None,
                     force_ogr_time_filter: false,
