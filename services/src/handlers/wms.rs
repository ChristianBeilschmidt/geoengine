use std::sync::Arc;

use snafu::ResultExt;
use tokio::sync::RwLock;
use uuid::Uuid;
use warp::reply::Reply;
use warp::{http::Response, Filter};

use geoengine_datatypes::operations::image::{Colorizer, ToPng};
use geoengine_datatypes::raster::{Blit, GeoTransform, Pixel, Raster2D};

use crate::error;
use crate::error::Result;
use crate::ogc::wms::request::{GetCapabilities, GetLegendGraphic, GetMap, WMSRequest};
use crate::util::identifiers::Identifier;
use crate::workflows::registry::WorkflowRegistry;
use crate::workflows::workflow::WorkflowId;
use futures::StreamExt;
use geoengine_datatypes::primitives::{TimeInstance, TimeInterval};
use geoengine_operators::call_on_generic_raster_processor;
use geoengine_operators::engine::{
    ExecutionContext, QueryContext, QueryRectangle, RasterQueryProcessor,
};

type WR<T> = Arc<RwLock<T>>;

pub fn wms_handler<T: WorkflowRegistry>(
    workflow_registry: WR<T>,
) -> impl Filter<Extract = impl warp::Reply, Error = warp::Rejection> + Clone {
    warp::get()
        .and(warp::path!("wms"))
        .and(
            warp::query::raw().and_then(|query_string: String| async move {
                // TODO: make case insensitive by using serde-aux instead
                let query_string = query_string.replace("REQUEST", "request");

                // TODO: replace `map_err` with `into`
                serde_urlencoded::from_str::<WMSRequest>(&query_string)
                    .context(error::UnableToParseQueryString)
                    .map_err(warp::reject::custom)
            }),
        )
        // .and(warp::query::<WMSRequest>())
        .and(warp::any().map(move || Arc::clone(&workflow_registry)))
        .and_then(wms)
}

// TODO: move into handler once async closures are available?
async fn wms<T: WorkflowRegistry>(
    request: WMSRequest,
    workflow_registry: WR<T>,
) -> Result<Box<dyn warp::Reply>, warp::Rejection> {
    // TODO: authentication
    // TODO: more useful error output than "invalid query string"
    match request {
        WMSRequest::GetCapabilities(request) => get_capabilities(&request),
        WMSRequest::GetMap(request) => get_map(&request, &workflow_registry).await,
        WMSRequest::GetLegendGraphic(request) => get_legend_graphic(&request, &workflow_registry),
        _ => Ok(Box::new(
            warp::http::StatusCode::NOT_IMPLEMENTED.into_response(),
        )),
    }
}

fn get_capabilities(_request: &GetCapabilities) -> Result<Box<dyn warp::Reply>, warp::Rejection> {
    // TODO: implement
    // TODO: inject correct url of the instance and return data for the default layer
    let wms_url = "http://localhost/wms".to_string();
    let mock = format!(
        r#"<WMS_Capabilities xmlns="http://www.opengis.net/wms" xmlns:sld="http://www.opengis.net/sld" xmlns:xlink="http://www.w3.org/1999/xlink" xmlns:xsi="http://www.w3.org/2001/XMLSchema-instance" version="1.3.0" xsi:schemaLocation="http://www.opengis.net/wms http://schemas.opengis.net/wms/1.3.0/capabilities_1_3_0.xsd http://www.opengis.net/sld http://schemas.opengis.net/sld/1.1.0/sld_capabilities.xsd">
    <Service>
        <Name>WMS</Name>
        <Title>Geo Engine WMS</Title>
        <OnlineResource xmlns:xlink="http://www.w3.org/1999/xlink" xlink:href="http://localhost"/>
    </Service>
    <Capability>
        <Request>
            <GetCapabilities>
                <Format>text/xml</Format>
                <DCPType>
                    <HTTP>
                        <Get>
                            <OnlineResource xlink:href="{wms_url}"/>
                        </Get>
                    </HTTP>
                </DCPType>
            </GetCapabilities>
            <GetMap>
                <Format>image/png</Format>
                <DCPType>
                    <HTTP>
                        <Get>
                            <OnlineResource xlink:href="{wms_url}"/>
                        </Get>
                    </HTTP>
                </DCPType>
            </GetMap>
        </Request>
        <Exception>
            <Format>XML</Format>
            <Format>INIMAGE</Format>
            <Format>BLANK</Format>
        </Exception>
        <Layer queryable="1">
            <Name>Test</Name>
            <Title>Test</Title>
            <CRS>EPSG:4326</CRS>
            <EX_GeographicBoundingBox>
                <westBoundLongitude>-180</westBoundLongitude>
                <eastBoundLongitude>180</eastBoundLongitude>
                <southBoundLatitude>-90</southBoundLatitude>
                <northBoundLatitude>90</northBoundLatitude>
            </EX_GeographicBoundingBox>
            <BoundingBox CRS="EPSG:4326" minx="-90.0" miny="-180.0" maxx="90.0" maxy="180.0"/>
        </Layer>
    </Capability>
</WMS_Capabilities>"#,
        wms_url = wms_url
    );

    Ok(Box::new(warp::reply::html(mock)))
}

async fn get_map<T: WorkflowRegistry>(
    request: &GetMap,
    workflow_registry: &WR<T>,
) -> Result<Box<dyn warp::Reply>, warp::Rejection> {
    // TODO: validate request?
<<<<<<< HEAD
    // TODO: properly handle request
    if request.layers == "test" {
=======
    if request.layer == "test" {
>>>>>>> 7c19a075
        return get_map_mock(request);
    }

    let workflow = workflow_registry.read().await.load(&WorkflowId::from_uuid(
<<<<<<< HEAD
        Uuid::parse_str(&request.layers)
            .context(error::Uuid)
            .map_err(warp::reject::custom)?,
    ));

    let workflow = if let Some(workflow) = workflow {
        workflow
    } else {
        // TODO: output error
        // TODO: respect GetMapExceptionFormat
        return Ok(Box::new(
            warp::http::StatusCode::INTERNAL_SERVER_ERROR.into_response(),
        ));
    };
    let operator = if let TypedOperator::Raster(r) = workflow.operator {
        r
    } else {
        return Err(warp::reject::custom(
            error::Error::InvalidWorkflowResultType,
        ));
    };
=======
        Uuid::parse_str(&request.layer).context(error::Uuid)?,
    ))?;

    let operator = workflow.operator.get_raster().context(error::Operator)?;
>>>>>>> 7c19a075

    let execution_context = ExecutionContext;
    let initialized = operator
        .initialize(execution_context)
        .context(error::Operator)?;

    let processor = initialized.query_processor().context(error::Operator)?;

    let query_rect = QueryRectangle {
        bbox: request.bbox,
        time_interval: request.time.unwrap_or_else(|| {
            let time = TimeInstance::from(chrono::offset::Utc::now());
            TimeInterval::new_unchecked(time, time)
        }),
    };
    let query_ctx = QueryContext {
        // TODO: define meaningful query context
        chunk_byte_size: 1024,
    };

    let image_bytes = call_on_generic_raster_processor!(
        processor,
        p => raster_stream_to_png_bytes(p, query_rect, query_ctx, request).await
    )?;

    Ok(Box::new(
        Response::builder()
            .header("Content-Type", "image/png")
            .body(image_bytes)
            .context(error::HTTP)?,
    ))
}

async fn raster_stream_to_png_bytes<T>(
    processor: Box<dyn RasterQueryProcessor<RasterType = T>>,
    query_rect: QueryRectangle,
    query_ctx: QueryContext,
    request: &GetMap,
) -> Result<Vec<u8>>
where
    T: Pixel,
{
    let tile_stream = processor.raster_query(query_rect, query_ctx);

    // build png
    let dim = [request.height as usize, request.width as usize];
    let data: Vec<T> = vec![T::zero(); dim[0] * dim[1]];
    let query_geo_transform = GeoTransform::new(
        query_rect.bbox.upper_left(),
        query_rect.bbox.size_x() / f64::from(request.width),
        -query_rect.bbox.size_y() / f64::from(request.height), // TODO: negativ, s.t. geo transform fits...
    );

    let output_raster: Result<Raster2D<T>> = Raster2D::new(
        dim.into(),
        data,
        None,
        request.time.unwrap_or_default(),
        query_geo_transform,
    )
    .context(error::DataType);

    let output_raster = tile_stream
        .fold(output_raster, |raster2d, tile| {
            let result: Result<Raster2D<T>> = match (raster2d, tile) {
                (Ok(mut raster2d), Ok(tile)) => match raster2d.blit(tile.data) {
                    Ok(_) => Ok(raster2d),
                    Err(error) => Err(error.into()),
                },
                (Err(error), _) => Err(error),
                (_, Err(error)) => Err(error.into()),
            };

            match result {
                Ok(updated_rasted2d) => futures::future::ok(updated_rasted2d),
                Err(error) => futures::future::err(error),
            }
        })
        .await?;

    let colorizer = Colorizer::rgba(); // TODO: create colorizer from request

    Ok(output_raster.to_png(request.width, request.height, &colorizer)?)
}

fn get_legend_graphic<T: WorkflowRegistry>(
    _request: &GetLegendGraphic,
    _workflow_registry: &WR<T>,
) -> Result<Box<dyn warp::Reply>, warp::Rejection> {
    // TODO: implement
    Ok(Box::new(
        warp::http::StatusCode::INTERNAL_SERVER_ERROR.into_response(),
    ))
}

fn get_map_mock(request: &GetMap) -> Result<Box<dyn warp::Reply>, warp::Rejection> {
    let raster = Raster2D::new(
        [2, 2].into(),
        vec![
            0xFF00_00FF_u32,
            0x0000_00FF_u32,
            0x00FF_00FF_u32,
            0x0000_00FF_u32,
        ],
        None,
        Default::default(),
        Default::default(),
    )
    .context(error::DataType)?;

    let colorizer = Colorizer::rgba();
    let image_bytes = raster
        .to_png(request.width, request.height, &colorizer)
        .context(error::DataType)?;

    Ok(Box::new(
        Response::builder()
            .header("Content-Type", "image/png")
            .body(image_bytes)
            .context(error::HTTP)?,
    ))
}

#[cfg(test)]
mod tests {
    use geoengine_datatypes::primitives::{BoundingBox2D, TimeInterval};
    use geoengine_operators::engine::{RasterOperator, TypedOperator};
    use geoengine_operators::source::{
        gdal_source::GdalSourceProcessor, GdalSource, GdalSourceParameters,
    };

    use crate::workflows::registry::HashMapRegistry;

    use super::*;
    use crate::ogc::wms::request::GetMapFormat;
    use crate::workflows::workflow::Workflow;
    use xml::ParserConfig;

    #[tokio::test]
    async fn test() {
        let workflow_registry = Arc::new(RwLock::new(HashMapRegistry::default()));

        let res = warp::test::request()
            .method("GET")
            .path("/wms?request=GetMap&service=WMS&version=1.3.0&layers=test&bbox=1,2,3,4&width=100&height=100&crs=foo&styles=ssss&format=image/png")
            .reply(&wms_handler(workflow_registry))
            .await;
        assert_eq!(res.status(), 200);
        assert_eq!(
            include_bytes!("../../../datatypes/test-data/colorizer/rgba.png") as &[u8],
            res.body().to_vec().as_slice()
        );
    }

    #[tokio::test]
    async fn get_capabilities() {
        let workflow_registry = Arc::new(RwLock::new(HashMapRegistry::default()));

        let res = warp::test::request()
            .method("GET")
            .path("/wms?request=GetCapabilities&service=WMS")
            .reply(&wms_handler(workflow_registry))
            .await;
        assert_eq!(res.status(), 200);

        // TODO: validate against schema
        let reader = ParserConfig::default().create_reader(res.body().as_ref());

        for event in reader {
            assert!(event.is_ok());
        }
    }

    #[tokio::test]
    async fn png_from_stream() {
        let gdal_params = GdalSourceParameters {
            dataset_id: "test".to_owned(),
            channel: None,
        };

        let gdal_source =
            GdalSourceProcessor::<_, u8>::from_params_with_json_provider(gdal_params).unwrap();

        let query_bbox = BoundingBox2D::new((-10., 20.).into(), (50., 80.).into()).unwrap();

        let image_bytes = raster_stream_to_png_bytes(
            gdal_source.boxed(),
            QueryRectangle {
                bbox: query_bbox,
                time_interval: TimeInterval::default(),
            },
            QueryContext { chunk_byte_size: 0 },
            &GetMap {
                version: "".to_string(),
                width: 600,
                height: 600,
                bbox: query_bbox,
                format: GetMapFormat::ImagePng,
                layers: "".to_string(),
                crs: "".to_string(),
                styles: "".to_string(),
                time: None,
                transparent: None,
                bgcolor: None,
                sld: None,
                sld_body: None,
                elevation: None,
                exceptions: None,
            },
        )
        .await
        .unwrap();

        assert_eq!(
            include_bytes!("../../../services/test-data/wms/raster.png") as &[u8],
            image_bytes.as_slice()
        );
    }

    #[tokio::test]
    async fn get_map() {
        let workflow_registry = Arc::new(RwLock::new(HashMapRegistry::default()));

        let workflow = Workflow {
            operator: TypedOperator::Raster(
                GdalSource {
                    params: GdalSourceParameters {
                        dataset_id: "test".to_owned(),
                        channel: None,
                    },
                }
                .boxed(),
            ),
        };

        let id = workflow_registry
            .write()
            .await
            .register(workflow.clone())
            .unwrap();

        let res = warp::test::request()
            .method("GET")
            .path(&format!("/wms?request=GetMap&service=WMS&version=1.3.0&layers={}&bbox=-10,20,50,80&width=600&height=600&crs=foo&styles=ssss&format=image/png", id.to_string()))
            .reply(&wms_handler(workflow_registry))
            .await;
        assert_eq!(res.status(), 200);
        assert_eq!(
            include_bytes!("../../../services/test-data/wms/raster.png") as &[u8],
            res.body().to_vec().as_slice()
        );
    }

    #[tokio::test]
    async fn get_map_uppercase() {
        let workflow_registry = Arc::new(RwLock::new(HashMapRegistry::default()));

        let workflow = Workflow {
            operator: TypedOperator::Raster(
                GdalSource {
                    params: GdalSourceParameters {
                        dataset_id: "test".to_owned(),
                        channel: None,
                    },
                }
                .boxed(),
            ),
        };

        let id = workflow_registry.write().await.register(workflow.clone());

        let res = warp::test::request()
            .method("GET")
            .path(&format!("/wms?SERVICE=WMS&VERSION=1.3.0&REQUEST=GetMap&FORMAT=image%2Fpng&TRANSPARENT=true&LAYERS={}&CRS=EPSG%3A3857&STYLES=&WIDTH=600&HEIGHT=600&BBOX=-10,20,50,80", id.to_string()))
            .reply(&wms_handler(workflow_registry))
            .await;

        assert_eq!(res.status(), 200);
        assert_eq!(
            include_bytes!("../../../services/test-data/wms/raster.png") as &[u8],
            res.body().to_vec().as_slice()
        );
    }
}<|MERGE_RESOLUTION|>--- conflicted
+++ resolved
@@ -126,44 +126,15 @@
     workflow_registry: &WR<T>,
 ) -> Result<Box<dyn warp::Reply>, warp::Rejection> {
     // TODO: validate request?
-<<<<<<< HEAD
-    // TODO: properly handle request
-    if request.layers == "test" {
-=======
     if request.layer == "test" {
->>>>>>> 7c19a075
         return get_map_mock(request);
     }
 
     let workflow = workflow_registry.read().await.load(&WorkflowId::from_uuid(
-<<<<<<< HEAD
-        Uuid::parse_str(&request.layers)
-            .context(error::Uuid)
-            .map_err(warp::reject::custom)?,
-    ));
-
-    let workflow = if let Some(workflow) = workflow {
-        workflow
-    } else {
-        // TODO: output error
-        // TODO: respect GetMapExceptionFormat
-        return Ok(Box::new(
-            warp::http::StatusCode::INTERNAL_SERVER_ERROR.into_response(),
-        ));
-    };
-    let operator = if let TypedOperator::Raster(r) = workflow.operator {
-        r
-    } else {
-        return Err(warp::reject::custom(
-            error::Error::InvalidWorkflowResultType,
-        ));
-    };
-=======
         Uuid::parse_str(&request.layer).context(error::Uuid)?,
     ))?;
 
     let operator = workflow.operator.get_raster().context(error::Operator)?;
->>>>>>> 7c19a075
 
     let execution_context = ExecutionContext;
     let initialized = operator
