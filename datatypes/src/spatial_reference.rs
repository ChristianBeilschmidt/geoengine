--- conflicted
+++ resolved
@@ -5,14 +5,9 @@
 use postgres_types::{FromSql, IsNull, ToSql, Type};
 use serde::de::Visitor;
 use serde::{Deserialize, Deserializer, Serialize, Serializer};
-<<<<<<< HEAD
-#[cfg(feature = "postgres")]
-use snafu::Error;
-use snafu::ResultExt;
-=======
+#[cfg(feature = "postgres")]
 use snafu::{Error, ResultExt};
 use std::fmt::Formatter;
->>>>>>> b85f26a2
 use std::str::FromStr;
 
 /// A spatial reference authority that is part of a spatial reference definition
